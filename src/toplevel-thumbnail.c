/*
 * Copyright (C) 2020 Purism SPC
 *
 * SPDX-License-Identifier: GPL-3.0-or-later
 *
 * Author: Sebastian Krzyszkowiak <sebastian.krzyszkowiak@puri.sm>
 */

#define G_LOG_DOMAIN "phosh-toplevel-thumbnail"

#include "phosh-wayland.h"
#include "shell.h"
#include "toplevel-thumbnail.h"
#include "util.h"
#include "wl-buffer.h"

#include <errno.h>
#include <fcntl.h>
#include <sys/mman.h>

/**
 * PhoshToplevelThumbnail:
 *
 * Represents an image snapshot of PhoshToplevel obtained via phosh-private and wlr-screencopy Wayland protocols.
 */

enum {
  PHOSH_TOPLEVEL_THUMBNAIL_PROP_0,
  PHOSH_TOPLEVEL_THUMBNAIL_PROP_HANDLE,
  PHOSH_TOPLEVEL_THUMBNAIL_PROP_LAST_PROP,
};
static GParamSpec *props[PHOSH_TOPLEVEL_THUMBNAIL_PROP_LAST_PROP];

struct _PhoshToplevelThumbnail {
  GObject                          parent;

  struct zwlr_screencopy_frame_v1 *handle;
<<<<<<< HEAD
  struct wl_buffer *buffer;
  void *data;
  int width, height, stride, format;
  gboolean ready;
=======
  PhoshWlBuffer                   *buffer;
  gboolean                         ready;
>>>>>>> 81ec8c86
};

G_DEFINE_TYPE (PhoshToplevelThumbnail, phosh_toplevel_thumbnail, PHOSH_TYPE_THUMBNAIL);


static void
phosh_toplevel_thumbnail_set_ready (PhoshThumbnail *self, gboolean ready)
{
  g_return_if_fail (PHOSH_IS_TOPLEVEL_THUMBNAIL (self));
  PHOSH_TOPLEVEL_THUMBNAIL (self)->ready = ready;
  PHOSH_THUMBNAIL_CLASS (phosh_toplevel_thumbnail_parent_class)->set_ready (self, ready);
}


static void
screencopy_handle_buffer (void *data,
                          struct zwlr_screencopy_frame_v1 *zwlr_screencopy_frame_v1,
                          uint32_t format,
                          uint32_t width,
                          uint32_t height,
                          uint32_t stride)
{
  PhoshToplevelThumbnail *self = PHOSH_TOPLEVEL_THUMBNAIL (data);

  g_debug ("%s: width %d height %d stride %d", __func__, width, height, stride);

  if (stride * height == 0) {
    g_warning ("Got %s with no size!", __func__);
    return;
  }

<<<<<<< HEAD
  fd = phosh_create_shm_file (size);
  if (fd == -1) {
    g_warning ("Could not create shm file for thumbnail buffer! %s", g_strerror (errno));
    return;
  }

  d = mmap (NULL, size, PROT_READ | PROT_WRITE, MAP_SHARED, fd, 0);
  if (d == MAP_FAILED) {
    g_warning ("Could not mmap thumbnail buffer file! [fd: %d] %s", fd, g_strerror (errno));
    close (fd);
    return;
  }

  pool = wl_shm_create_pool (phosh_wayland_get_wl_shm (way), fd, size);
  self->buffer = wl_shm_pool_create_buffer (pool, 0, width, height, stride, format);
  wl_shm_pool_destroy (pool);
  close(fd);

  self->data = d;
  zwlr_screencopy_frame_v1_copy (zwlr_screencopy_frame_v1, self->buffer);

  self->width = width;
  self->height = height;
  self->stride = stride;
  self->format = format;
=======
  self->buffer = phosh_wl_buffer_new (format, width, height, stride);
  zwlr_screencopy_frame_v1_copy (zwlr_screencopy_frame_v1, self->buffer->wl_buffer);
>>>>>>> 81ec8c86
}

static void
screencopy_handle_flags(void *data,
                        struct zwlr_screencopy_frame_v1 *zwlr_screencopy_frame_v1,
                        uint32_t flags)
{
  /* Nothing to do */
}

static void
screencopy_handle_ready(void *data,
                        struct zwlr_screencopy_frame_v1 *zwlr_screencopy_frame_v1,
                        uint32_t tv_sec_hi,
                        uint32_t tv_sec_lo,
                        uint32_t tv_nsec)
{
  phosh_toplevel_thumbnail_set_ready (PHOSH_THUMBNAIL (data), TRUE);
}

static void
screencopy_handle_failed (void *data,
                          struct zwlr_screencopy_frame_v1 *zwlr_screencopy_frame_v1)
{
  g_warning ("screencopy failed! %p", data);
}

static void
screencopy_handle_damage (void *data,
                          struct zwlr_screencopy_frame_v1 *zwlr_screencopy_frame_v1,
                          uint32_t x,
                          uint32_t y,
                          uint32_t width,
                          uint32_t height)
{
}

static const struct zwlr_screencopy_frame_v1_listener zwlr_screencopy_frame_listener = {
  screencopy_handle_buffer,
  screencopy_handle_flags,
  screencopy_handle_ready,
  screencopy_handle_failed,
  screencopy_handle_damage
};


static void *
phosh_toplevel_thumbnail_get_image (PhoshThumbnail *thumbnail)
{
  PhoshToplevelThumbnail *self = PHOSH_TOPLEVEL_THUMBNAIL (thumbnail);

  g_return_val_if_fail (PHOSH_IS_TOPLEVEL_THUMBNAIL (self), NULL);
  return self->buffer->data;
}

static void
phosh_toplevel_thumbnail_get_size (PhoshThumbnail *self, guint *width, guint *height, guint *stride)
{
  PhoshToplevelThumbnail *thumbnail = PHOSH_TOPLEVEL_THUMBNAIL (self);
  if (width) {
    *width = thumbnail->buffer->width;
  }
  if (height) {
    *height = thumbnail->buffer->height;
  }
  if (stride) {
    *stride = thumbnail->buffer->stride;
  }
}

static void
phosh_toplevel_thumbnail_get_format (PhoshThumbnail *self, enum wl_shm_format *format)
{
  PhoshToplevelThumbnail *thumbnail = PHOSH_TOPLEVEL_THUMBNAIL (self);
  if (format) {
    *format = (enum wl_shm_format)thumbnail->format;
  }
}

static gboolean
phosh_toplevel_thumbnail_is_ready (PhoshThumbnail *self)
{
  g_return_val_if_fail (PHOSH_IS_TOPLEVEL_THUMBNAIL (self), FALSE);
  return PHOSH_TOPLEVEL_THUMBNAIL (self)->ready;
}


static void
phosh_toplevel_thumbnail_set_property (GObject *object,
                                       guint property_id,
                                       const GValue *value,
                                       GParamSpec *pspec)
{
  PhoshToplevelThumbnail *self = PHOSH_TOPLEVEL_THUMBNAIL (object);

  switch (property_id) {
    case PHOSH_TOPLEVEL_THUMBNAIL_PROP_HANDLE:
      self->handle = g_value_get_pointer (value);
      break;
    default:
      PHOSH_THUMBNAIL_CLASS (self)->parent_class.set_property (object, property_id, value, pspec);
      break;
  }
}


static void
phosh_toplevel_thumbnail_get_property (GObject *object,
                                       guint property_id,
                                       GValue *value,
                                       GParamSpec *pspec)
{
  PhoshToplevelThumbnail *self = PHOSH_TOPLEVEL_THUMBNAIL (object);

  switch (property_id) {
    case PHOSH_TOPLEVEL_THUMBNAIL_PROP_HANDLE:
      g_value_set_pointer (value, self->handle);
      break;
    default:
      PHOSH_THUMBNAIL_CLASS (self)->parent_class.get_property (object, property_id, value, pspec);
      break;
  }
}


static void
phosh_toplevel_thumbnail_constructed (GObject *object)
{
  PhoshToplevelThumbnail *self = PHOSH_TOPLEVEL_THUMBNAIL (object);
  zwlr_screencopy_frame_v1_add_listener (self->handle, &zwlr_screencopy_frame_listener, self);

  G_OBJECT_CLASS (phosh_toplevel_thumbnail_parent_class)->constructed (object);
}


static void
phosh_toplevel_thumbnail_dispose (GObject *object)
{
  PhoshToplevelThumbnail *self = PHOSH_TOPLEVEL_THUMBNAIL (object);

  g_clear_pointer (&self->handle, zwlr_screencopy_frame_v1_destroy);

  G_OBJECT_CLASS (phosh_toplevel_thumbnail_parent_class)->dispose (object);
}


static void
phosh_toplevel_thumbnail_finalize (GObject *object)
{
  PhoshToplevelThumbnail *self = PHOSH_TOPLEVEL_THUMBNAIL (object);

  g_clear_pointer (&self->buffer, phosh_wl_buffer_destroy);

  G_OBJECT_CLASS (phosh_toplevel_thumbnail_parent_class)->finalize (object);
}


static void
phosh_toplevel_thumbnail_class_init (PhoshToplevelThumbnailClass *klass)
{
  GObjectClass *object_class = G_OBJECT_CLASS (klass);

  object_class->set_property = phosh_toplevel_thumbnail_set_property;
  object_class->get_property = phosh_toplevel_thumbnail_get_property;
  object_class->constructed = phosh_toplevel_thumbnail_constructed;
  object_class->dispose = phosh_toplevel_thumbnail_dispose;
  object_class->finalize = phosh_toplevel_thumbnail_finalize;

  klass->parent_class.is_ready = phosh_toplevel_thumbnail_is_ready;
  klass->parent_class.get_image = phosh_toplevel_thumbnail_get_image;
  klass->parent_class.get_size = phosh_toplevel_thumbnail_get_size;
  klass->parent_class.get_format = phosh_toplevel_thumbnail_get_format;
  klass->parent_class.set_ready = phosh_toplevel_thumbnail_set_ready;

  props[PHOSH_TOPLEVEL_THUMBNAIL_PROP_HANDLE] =
    g_param_spec_pointer ("handle",
                          "handle",
                          "The zwlr_screencopy_frame_v1 object associated with this thumbnail",
                          G_PARAM_READWRITE |
                          G_PARAM_CONSTRUCT_ONLY |
                          G_PARAM_STATIC_STRINGS);

  g_object_class_install_properties (object_class, PHOSH_TOPLEVEL_THUMBNAIL_PROP_LAST_PROP, props);

}


static void
phosh_toplevel_thumbnail_init (PhoshToplevelThumbnail *self)
{
}


static PhoshToplevelThumbnail *
phosh_toplevel_thumbnail_new_from_handle (struct zwlr_screencopy_frame_v1 *handle)
{
  return g_object_new (PHOSH_TYPE_TOPLEVEL_THUMBNAIL, "handle", handle, NULL);
}

PhoshToplevelThumbnail *
phosh_toplevel_thumbnail_new_from_toplevel (PhoshToplevel *toplevel, guint32 max_width, guint32 max_height)
{
  struct zwlr_foreign_toplevel_handle_v1 *handle = phosh_toplevel_get_handle (PHOSH_TOPLEVEL (toplevel));
  struct phosh_private *phosh = phosh_wayland_get_phosh_private (phosh_wayland_get_default ());
  struct zwlr_screencopy_frame_v1 *frame;

  if (!phosh || phosh_private_get_version (phosh) < PHOSH_PRIVATE_GET_THUMBNAIL_SINCE)
    return NULL;

  g_debug ("Requesting a %dx%d thumbnail for toplevel %p [%s]", max_width, max_height,
          toplevel, phosh_toplevel_get_title (toplevel));

  frame = phosh_private_get_thumbnail (
    phosh,
    handle,
    max_width, max_height
   );

  return phosh_toplevel_thumbnail_new_from_handle (frame);
}<|MERGE_RESOLUTION|>--- conflicted
+++ resolved
@@ -35,15 +35,8 @@
   GObject                          parent;
 
   struct zwlr_screencopy_frame_v1 *handle;
-<<<<<<< HEAD
-  struct wl_buffer *buffer;
-  void *data;
-  int width, height, stride, format;
-  gboolean ready;
-=======
   PhoshWlBuffer                   *buffer;
   gboolean                         ready;
->>>>>>> 81ec8c86
 };
 
 G_DEFINE_TYPE (PhoshToplevelThumbnail, phosh_toplevel_thumbnail, PHOSH_TYPE_THUMBNAIL);
@@ -75,36 +68,8 @@
     return;
   }
 
-<<<<<<< HEAD
-  fd = phosh_create_shm_file (size);
-  if (fd == -1) {
-    g_warning ("Could not create shm file for thumbnail buffer! %s", g_strerror (errno));
-    return;
-  }
-
-  d = mmap (NULL, size, PROT_READ | PROT_WRITE, MAP_SHARED, fd, 0);
-  if (d == MAP_FAILED) {
-    g_warning ("Could not mmap thumbnail buffer file! [fd: %d] %s", fd, g_strerror (errno));
-    close (fd);
-    return;
-  }
-
-  pool = wl_shm_create_pool (phosh_wayland_get_wl_shm (way), fd, size);
-  self->buffer = wl_shm_pool_create_buffer (pool, 0, width, height, stride, format);
-  wl_shm_pool_destroy (pool);
-  close(fd);
-
-  self->data = d;
-  zwlr_screencopy_frame_v1_copy (zwlr_screencopy_frame_v1, self->buffer);
-
-  self->width = width;
-  self->height = height;
-  self->stride = stride;
-  self->format = format;
-=======
   self->buffer = phosh_wl_buffer_new (format, width, height, stride);
   zwlr_screencopy_frame_v1_copy (zwlr_screencopy_frame_v1, self->buffer->wl_buffer);
->>>>>>> 81ec8c86
 }
 
 static void
@@ -180,7 +145,7 @@
 {
   PhoshToplevelThumbnail *thumbnail = PHOSH_TOPLEVEL_THUMBNAIL (self);
   if (format) {
-    *format = (enum wl_shm_format)thumbnail->format;
+    *format = (enum wl_shm_format)thumbnail->buffer->format;
   }
 }
 
