<?xml version="1.0" encoding="UTF-8"?>
<interface>
  <requires lib="gtk+" version="3.20"/>
  <requires lib="libhandy" version="0.0"/>
  <template class="PhoshSettings" parent="GtkBin">
    <property name="width_request">250</property>
    <property name="can_focus">False</property>
    <signal name="notify::on-lockscreen" handler="update_drag_handle_offset"/>
    <child>
      <object class="GtkScrolledWindow" id="scrolled_window">
        <property name="visible">True</property>
        <property name="vscrollbar-policy">automatic</property>
        <property name="hscrollbar-policy">never</property>
        <property name="propagate-natural-height">True</property>
        <property name="min-content-height">150</property>
        <child>
          <object class="HdyClamp">
            <property name="visible">True</property>
            <property name="maximum_size">720</property>
            <child>
              <object class="GtkBox" id="box_settings">
                <property name="visible">True</property>
                <property name="orientation">vertical</property>
                <child>
                  <object class="GtkBox">
                    <property name="visible">True</property>
                    <property name="margin_top">6</property>
                    <property name="margin_bottom">6</property>
                    <child>
                      <object class="GtkImage">
                        <property name="visible">True</property>
                        <property name="margin-end">6</property>
                        <property name="icon_name">display-brightness-symbolic</property>
                      </object>
                      <packing>
                        <property name="expand">False</property>
                        <property name="fill">True</property>
                        <property name="position">0</property>
                      </packing>
                    </child>
                    <child>
                      <object class="GtkScale" id="scale_brightness">
                        <property name="visible">True</property>
                        <property name="can_focus">True</property>
                        <property name="round_digits">1</property>
                        <property name="draw_value">False</property>
                      </object>
                      <packing>
                        <property name="expand">True</property>
                        <property name="fill">True</property>
                        <property name="position">1</property>
                      </packing>
                    </child>
                  </object>
                  <packing>
                    <property name="expand">False</property>
                    <property name="fill">True</property>
                    <property name="position">1</property>
                  </packing>
                </child>
                <child>
                  <object class="GtkFlowBox" id="quick_settings">
                    <property name="name">phosh_quick_settings</property>
                    <property name="visible">True</property>
                    <property name="column_spacing">12</property>
                    <property name="row_spacing">12</property>
                    <property name="min_children_per_line">2</property>
                    <property name="max_children_per_line">3</property>
                    <property name="selection_mode">none</property>
                    <property name="homogeneous">True</property>
                    <property name="expand">False</property>
                    <property name="margin_top">12</property>
                    <property name="margin_bottom">12</property>
                    <child>
                      <object class="PhoshQuickSetting" id="wwan_quick_setting">
                        <property name="visible">True</property>
                        <property name="sensitive" bind-source="wwaninfo" bind-property="present" bind-flags="sync-create"/>
                        <signal name="clicked" handler="wwan_setting_clicked_cb" object="PhoshSettings" swapped="yes"/>
                        <signal name="long-pressed" handler="wwan_setting_long_pressed_cb" object="PhoshSettings" swapped="yes"/>
                        <child>
                          <object class="PhoshWWanInfo" id="wwaninfo">
                            <property name="visible">True</property>
                            <property name="icon_size">1</property>
                            <property name="halign">start</property>
                          </object>
                        </child>
                      </object>
                    </child>
                    <child>
                      <object class="PhoshQuickSetting" id="wifi_quick_setting">
                        <property name="visible">True</property>
                        <property name="sensitive" bind-source="wifiinfo" bind-property="present" bind-flags="sync-create"/>
                        <signal name="clicked" handler="wifi_setting_clicked_cb" object="PhoshSettings" swapped="yes"/>
                        <signal name="long-pressed" handler="wifi_setting_long_pressed_cb" object="PhoshSettings" swapped="yes"/>
                        <child>
                          <object class="PhoshWifiInfo" id="wifiinfo">
                            <property name="visible">True</property>
                            <property name="icon_size">1</property>
                            <property name="halign">start</property>
                          </object>
                        </child>
                      </object>
                    </child>
                    <child>
                      <object class="PhoshQuickSetting" id="bt_quick_setting">
                        <property name="visible">True</property>
                        <property name="sensitive" bind-source="btinfo" bind-property="present" bind-flags="sync-create"/>
                        <signal name="clicked" handler="bt_setting_clicked_cb" object="PhoshSettings" swapped="yes"/>
                        <signal name="long-pressed" handler="bt_setting_long_pressed_cb" object="PhoshSettings" swapped="yes"/>
                        <child>
                          <object class="PhoshBtInfo" id="btinfo">
                            <property name="visible">True</property>
                            <property name="icon_size">1</property>
                            <property name="halign">start</property>
                          </object>
                        </child>
                      </object>
                    </child>
                    <child>
                      <object class="PhoshQuickSetting">
                        <property name="visible">True</property>
                        <property name="sensitive" bind-source="batteryinfo" bind-property="present" bind-flags="sync-create"/>
                        <signal name="clicked" handler="battery_setting_clicked_cb" object="PhoshSettings" swapped="yes"/>
                        <signal name="long-pressed" handler="battery_setting_clicked_cb" object="PhoshSettings" swapped="yes"/>
                        <child>
                          <object class="PhoshBatteryInfo" id="batteryinfo">
                            <property name="visible">True</property>
                            <property name="icon_size">1</property>
                            <property name="halign">start</property>
                          </object>
                        </child>
                      </object>
                    </child>
                    <child>
                      <object class="PhoshQuickSetting">
                        <property name="visible">True</property>
                        <property name="sensitive" bind-source="rotateinfo" bind-property="present" bind-flags="sync-create"/>
                        <signal name="clicked" handler="rotation_setting_clicked_cb" object="PhoshSettings" swapped="yes"/>
                        <signal name="long-pressed" handler="rotation_setting_long_pressed_cb" object="PhoshSettings" swapped="yes"/>
                        <child>
                          <object class="PhoshRotateInfo" id="rotateinfo">
                            <property name="visible">True</property>
                            <property name="icon_size">1</property>
                            <property name="halign">start</property>
                          </object>
                        </child>
                      </object>
                    </child>
                    <child>
                      <object class="PhoshQuickSetting">
                        <property name="visible">True</property>
                        <signal name="clicked" handler="feedback_setting_clicked_cb" object="PhoshSettings" swapped="yes"/>
                        <signal name="long-pressed" handler="feedback_setting_long_pressed_cb" object="PhoshSettings" swapped="yes"/>
                        <child>
                          <object class="PhoshFeedbackInfo" id="feedbackinfo">
                            <property name="visible">True</property>
                            <property name="icon_size">1</property>
                            <property name="halign">start</property>
                          </object>
                        </child>
                      </object>
                    </child>
                    <child>
                      <object class="GtkFlowBoxChild">
                        <property name="visible" bind-source="torchinfo" bind-property="present" bind-flags="sync-create"/>
                        <child>
                          <object class="PhoshQuickSetting" id="torch_quick_setting">
                            <property name="visible">True</property>
                            <signal name="clicked" handler="torch_setting_clicked_cb" object="PhoshSettings" swapped="yes"/>
                            <child>
                              <object class="PhoshTorchInfo" id="torchinfo">
                                <property name="visible">True</property>
                                <property name="icon_size">1</property>
                                <property name="halign">start</property>
                              </object>
                            </child>
                          </object>
                        </child>
                      </object>
                    </child>
<<<<<<< HEAD
                  </object>
                </child>
              </object>
              <packing>
                <property name="expand">False</property>
                <property name="fill">True</property>
                <property name="position">0</property>
              </packing>
            </child>
            <child>
              <object class="GtkBox">
                <property name="visible">True</property>
                <property name="margin_top">5</property>
                <property name="margin_bottom">5</property>
                <child>
                  <object class="GtkImage">
                    <property name="visible">True</property>
                    <property name="margin-end">6</property>
                    <property name="icon_name">display-brightness-symbolic</property>
                  </object>
                  <packing>
                    <property name="expand">False</property>
                    <property name="fill">True</property>
                    <property name="position">0</property>
                  </packing>
                </child>
                <child>
                  <object class="GtkScale" id="scale_brightness">
                    <property name="visible">True</property>
                    <property name="can_focus">True</property>
                    <property name="round_digits">1</property>
                    <property name="draw_value">False</property>
                  </object>
                  <packing>
                    <property name="expand">True</property>
                    <property name="fill">True</property>
                    <property name="position">1</property>
                  </packing>
                </child>
              </object>
              <packing>
                <property name="expand">False</property>
                <property name="fill">True</property>
                <property name="position">2</property>
              </packing>
            </child>
            <child>
              <object class="GtkRevealer" id="revealer">
                <property name="visible">False</property>
                <property name="reveal-child" bind-source="torchinfo" bind-property="enabled" bind-flags="sync-create"/>
                <child>
                  <object class="GtkBox">
                    <property name="visible">True</property>
                    <property name="margin_bottom">5</property>
=======
>>>>>>> 608fcc37
                    <child>
                      <object class="GtkFlowBoxChild">
                        <property name="visible" bind-source="dockedinfo" bind-property="present" bind-flags="sync-create"/>
                        <child>
                          <object class="PhoshQuickSetting" id="docked_quick_setting">
                            <property name="visible">True</property>
                            <signal name="clicked" handler="docked_setting_clicked_cb" object="PhoshSettings" swapped="yes"/>
                            <signal name="long-pressed" handler="docked_setting_long_pressed_cb" object="PhoshSettings" swapped="yes"/>
                            <child>
                              <object class="PhoshDockedInfo" id="dockedinfo">
                                <property name="visible">True</property>
                                <property name="icon_size">1</property>
                                <property name="halign">start</property>
                              </object>
                            </child>
                          </object>
                        </child>
                      </object>
                    </child>
                    <child>
                      <object class="GtkFlowBoxChild">
                        <property name="visible" bind-source="vpninfo" bind-property="present" bind-flags="sync-create"/>
                        <child>
                          <object class="PhoshQuickSetting" id="vpn_quick_setting">
                            <property name="visible">True</property>>
                            <signal name="clicked" handler="on_vpn_setting_clicked" object="PhoshSettings" swapped="yes"/>
                            <signal name="long-pressed" handler="on_vpn_setting_long_pressed" object="PhoshSettings" swapped="yes"/>
                            <child>
                              <object class="PhoshVpnInfo" id="vpninfo">
                                <property name="visible">True</property>
                                <property name="icon_size">1</property>
                                <property name="halign">start</property>
                              </object>
                            </child>
                          </object>
                        </child>
                      </object>
                    </child>
                  </object>
                  <packing>
                    <property name="expand">False</property>
                    <property name="fill">True</property>
                    <property name="position">2</property>
                  </packing>
                </child>
                <child>
                  <object class="GtkRevealer" id="revealer">
                    <property name="visible">True</property>
                    <property name="reveal-child" bind-source="torchinfo" bind-property="enabled" bind-flags="sync-create"/>
                    <child>
                      <object class="GtkBox">
                        <property name="visible">True</property>
                        <property name="margin_bottom">5</property>
                        <child>
                          <object class="GtkImage">
                            <property name="visible">True</property>
                            <property name="margin-end">6</property>
                            <property name="icon_name">torch-enabled-symbolic</property>
                          </object>
                          <packing>
                            <property name="expand">False</property>
                            <property name="fill">True</property>
                            <property name="position">0</property>
                          </packing>
                        </child>
                        <child>
                          <object class="GtkScale" id="scale_torch">
                            <property name="visible">True</property>
                            <property name="can_focus">True</property>
                            <property name="adjustment">adj_torch</property>
                            <property name="round_digits">0</property>
                            <property name="draw_value">False</property>
                            <signal name="value-changed" handler="on_torch_scale_value_changed" object="PhoshSettings" swapped="yes"/>
                          </object>
                          <packing>
                            <property name="expand">True</property>
                            <property name="fill">True</property>
                            <property name="position">1</property>
                          </packing>
                        </child>
                      </object>
                    </child>
                  </object>
                  <packing>
                    <property name="expand">False</property>
                    <property name="fill">True</property>
                    <property name="position">3</property>
                  </packing>
                </child>
                <child>
                  <object class="HdyClamp">
                    <property name="visible">True</property>
                    <property name="maximum_size">360</property>
                    <child>
                      <object class="GtkBox" id="box_bottom_half">
                        <property name="visible" bind-source="PhoshSettings" bind-property="on-lockscreen" bind-flags="sync-create|invert-boolean"/>
                        <property name="orientation">vertical</property>

                        <child>
                          <object class="PhoshMediaPlayer" id="media_player">
                            <property name="visible" bind-source="media_player" bind-property="playable" bind-flags="sync-create"/>
                            <property name="valign">center</property>
                            <property name="can_focus">False</property>
                            <signal name="player-raised" handler="on_media_player_raised" object="PhoshSettings" swapped="yes"/>
                          </object>
                        </child>

                        <child>
                          <object class="GtkStack" id="stack_notifications">
                            <property name="visible">True</property>
                            <child>
                              <object class="GtkBox">
                                <property name="visible">True</property>
                                <property name="orientation">vertical</property>
                                <child>
                                  <object class="GtkImage">
                                    <property name="visible">True</property>
                                    <property name="pixel-size">48</property>
                                    <property name="margin-top">48</property>
                                    <property name="margin-bottom">12</property>
                                    <property name="icon-name">no-notifications-symbolic</property>
                                    <property name="sensitive">False</property>
                                    <style>
                                      <class name="dim-label"/>
                                    </style>
                                  </object>
                                </child>
                                <child>
                                  <object class="GtkLabel">
                                    <property name="visible">True</property>
                                    <property name="label" translatable="yes">No notifications</property>
                                    <property name="sensitive">False</property>
                                    <style>
                                      <class name="title-2"/>
                                    </style>
                                  </object>
                                </child>
                                <style>
                                  <class name="phosh-notifications-empty"/>
                                  <class name="dim-label"/>
                                </style>
                              </object>
                              <packing>
                                <property name="name">no-notifications</property>
                              </packing>
                            </child>

                            <child>
                              <object class="GtkBox" id="box_notifications">
                                <property name="visible">True</property>
                                <property name="orientation">vertical</property>
                                <property name="margin-top">12</property>
                                <child>
                                  <object class="GtkBox">
                                    <property name="visible">True</property>
                                    <property name="orientation">horizontal</property>
                                    <child>
                                      <object class="GtkLabel">
                                        <property name="visible">True</property>
                                        <property name="halign">start</property>
                                        <property name="hexpand">True</property>
                                        <property name="label">Notifications</property>
                                        <attributes>
                                          <attribute name="weight" value="bold"/>
                                        </attributes>
                                      </object>
                                    </child>
                                    <child>
                                      <object class="GtkButton">
                                        <property name="visible">True</property>
                                        <property name="label" translatable="yes">Clear all</property>
                                        <signal name="clicked" handler="on_notifications_clear_all_clicked" object="PhoshSettings" swapped="yes"/>
                                        <property name="name">phosh-notifications-clear-all-btn</property>
                                      </object>
                                    </child>
                                    <style>
                                      <class name="phosh-notifications-header"/>
                                    </style>
                                  </object>
                                </child>
                                <child>
                                  <object class="GtkBox">
                                    <property name="visible">True</property>
                                    <child>
                                      <object class="GtkListBox" id="list_notifications">
                                        <property name="visible">True</property>
                                        <property name="vexpand">True</property>
                                        <property name="selection-mode">none</property>
                                      </object>
                                    </child>
                                    <style>
                                      <class name="phosh-notification-tray"/>
                                    </style>
                                  </object>
                                </child>
                              </object>
                              <packing>
                                <property name="name">notifications</property>
                              </packing>
                            </child>
                          </object>
                        </child>
                      </object>
                    </child>
                  </object>
                </child>
              </object>
            </child>
          </object>
        </child>
      </object>
    </child>
    <style>
      <class name="phosh-settings-menu"/>
    </style>
  </template>
  <object class="GtkAdjustment" id="adj_torch">
    <property name="step-increment">1</property>
  </object>
</interface><|MERGE_RESOLUTION|>--- conflicted
+++ resolved
@@ -178,63 +178,6 @@
                         </child>
                       </object>
                     </child>
-<<<<<<< HEAD
-                  </object>
-                </child>
-              </object>
-              <packing>
-                <property name="expand">False</property>
-                <property name="fill">True</property>
-                <property name="position">0</property>
-              </packing>
-            </child>
-            <child>
-              <object class="GtkBox">
-                <property name="visible">True</property>
-                <property name="margin_top">5</property>
-                <property name="margin_bottom">5</property>
-                <child>
-                  <object class="GtkImage">
-                    <property name="visible">True</property>
-                    <property name="margin-end">6</property>
-                    <property name="icon_name">display-brightness-symbolic</property>
-                  </object>
-                  <packing>
-                    <property name="expand">False</property>
-                    <property name="fill">True</property>
-                    <property name="position">0</property>
-                  </packing>
-                </child>
-                <child>
-                  <object class="GtkScale" id="scale_brightness">
-                    <property name="visible">True</property>
-                    <property name="can_focus">True</property>
-                    <property name="round_digits">1</property>
-                    <property name="draw_value">False</property>
-                  </object>
-                  <packing>
-                    <property name="expand">True</property>
-                    <property name="fill">True</property>
-                    <property name="position">1</property>
-                  </packing>
-                </child>
-              </object>
-              <packing>
-                <property name="expand">False</property>
-                <property name="fill">True</property>
-                <property name="position">2</property>
-              </packing>
-            </child>
-            <child>
-              <object class="GtkRevealer" id="revealer">
-                <property name="visible">False</property>
-                <property name="reveal-child" bind-source="torchinfo" bind-property="enabled" bind-flags="sync-create"/>
-                <child>
-                  <object class="GtkBox">
-                    <property name="visible">True</property>
-                    <property name="margin_bottom">5</property>
-=======
->>>>>>> 608fcc37
                     <child>
                       <object class="GtkFlowBoxChild">
                         <property name="visible" bind-source="dockedinfo" bind-property="present" bind-flags="sync-create"/>
