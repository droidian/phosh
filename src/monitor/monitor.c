/*
 * Copyright (C) 2018 Purism SPC
 *
 * SPDX-License-Identifier: GPL-3.0-or-later
 *
 * Author: Guido Günther <agx@sigxcpu.org>
 */
#define G_LOG_DOMAIN "phosh-monitor"

#include "monitor.h"
#include <gdk/gdkwayland.h>

/**
 * SECTION:monitor
 * @short_description: A monitor
 * @Title: PhoshMonitor
 *
 * A rectangualar area in the compositor space, usally corresponds to
 * physical monitor using wl_output and xdg_output Wayland protocols.
 */

enum {
  PHOSH_MONITOR_PROP_0,
  PHOSH_MONITOR_PROP_WL_OUTPUT,
  PHOSH_MONITOR_PROP_POWER_MODE,
  PHOSH_MONITOR_PROP_LAST_PROP,
};
static GParamSpec *props[PHOSH_MONITOR_PROP_LAST_PROP];

enum {
  SIGNAL_CONFIGURED,
  N_SIGNALS
};
static guint signals[N_SIGNALS] = { 0 };

G_DEFINE_TYPE (PhoshMonitor, phosh_monitor, G_TYPE_OBJECT)


static void
output_handle_geometry (void             *data,
                        struct wl_output *wl_output,
                        int               x,
                        int               y,
                        int               physical_width,
                        int               physical_height,
                        int               subpixel,
                        const char       *make,
                        const char       *model,
                        int32_t           transform)
{
  PhoshMonitor *self = PHOSH_MONITOR (data);

  g_debug ("handle geometry output %p, position %d %d, size %dx%d, subpixel layout %d, vendor %s, "
           "product %s, transform %d",
           self, x, y, physical_width, physical_height, subpixel, make, model, transform);

  self->wl_output_done = FALSE;
  self->x = x;
  self->y = y;
  self->width_mm = physical_width;
  self->height_mm = physical_height;
  self->subpixel = subpixel;
  self->vendor = g_strdup (make);
  self->product = g_strdup (model);
  self->transform = transform;
}


static void
output_handle_done (void             *data,
                    struct wl_output *wl_output)
{
  PhoshMonitor *self = PHOSH_MONITOR (data);

  if (phosh_monitor_is_configured (self))
    return;

  self->wl_output_done = TRUE;

  if (phosh_monitor_is_configured (self))
    g_signal_emit (self, signals[SIGNAL_CONFIGURED], 0);
}


static void
output_handle_scale (void             *data,
                     struct wl_output *wl_output,
                     int32_t           scale)
{
  PhoshMonitor *self = PHOSH_MONITOR (data);

  /* nothing to do */
  self->wl_output_done = FALSE;
}


static void
output_handle_mode (void             *data,
                    struct wl_output *wl_output,
                    uint32_t          flags,
                    int               width,
                    int               height,
                    int               refresh)
{
  PhoshMonitor *self = PHOSH_MONITOR (data);
  PhoshMonitorMode mode;

  g_debug ("handle mode output %p: %dx%d@%d",
           self, width, height, refresh);
  self->wl_output_done = FALSE;

  mode.width = width;
  mode.height = height;
  mode.flags = flags;
  mode.refresh = refresh;

  g_array_append_val (self->modes, mode);

  if (width > self->width)
    self->width = width;

  if (height > self->height)
    self->height = height;

  if (flags & WL_OUTPUT_MODE_CURRENT)
    self->current_mode = self->modes->len - 1;

  if (flags & WL_OUTPUT_MODE_PREFERRED)
    self->preferred_mode = self->modes->len - 1;
}


static const struct wl_output_listener output_listener =
{
  output_handle_geometry,
  output_handle_mode,
  output_handle_done,
  output_handle_scale,
};


static void
xdg_output_v1_handle_logical_position (void *data,
                                       struct zxdg_output_v1 *zxdg_output_v1,
                                       int32_t x,
                                       int32_t y)
{
  PhoshMonitor *self = PHOSH_MONITOR (data);

  g_return_if_fail (PHOSH_IS_MONITOR (self));
  self->xdg_output_done = FALSE;
  g_debug ("Monitor %p: Logical pos: %d,%d", self, x, y);
  self->logical.x = x;
  self->logical.y = y;
}


static void
xdg_output_v1_handle_logical_size (void *data,
                                   struct zxdg_output_v1 *zxdg_output_v1,
                                   int32_t width,
                                   int32_t height)
{
  PhoshMonitor *self = PHOSH_MONITOR (data);

  g_return_if_fail (PHOSH_IS_MONITOR (self));
  self->xdg_output_done = FALSE;
  g_debug ("Monitor %p: Logical size: %dx%d", self, width, height);
  self->logical.width = width;
  self->logical.height = height;
}


static void
xdg_output_v1_handle_done (void *data,
                           struct zxdg_output_v1 *zxdg_output_v1)
{
  PhoshMonitor *self = PHOSH_MONITOR (data);

  if (phosh_monitor_is_configured (self))
    return;

  self->xdg_output_done = TRUE;

  if (phosh_monitor_is_configured (self))
    g_signal_emit (self, signals[SIGNAL_CONFIGURED], 0);
}


static void
xdg_output_v1_handle_name (void *data,
                           struct zxdg_output_v1 *zxdg_output_v1,
                           const char *name)
{
  PhoshMonitor *self = PHOSH_MONITOR (data);
  /* wlroots uses the connector's name as xdg_output name */
  g_debug("Monitor %p: Connector name is %s", self, name);

  self->xdg_output_done = FALSE;
  self->name = g_strdup (name);

  /* wlroots uses the connector's name as output name so
     try to derive the connector type from it */
  self->conn_type = phosh_monitor_connector_type_from_name (name);
}


static void
xdg_output_v1_handle_description(void *data,
                                 struct zxdg_output_v1 *zxdg_output_v1,
                                 const char *description)
{
  PhoshMonitor *self = PHOSH_MONITOR (data);
  g_debug("Output description is %s", description);
  self->description = g_strdup (description);
}


static const struct zxdg_output_v1_listener xdg_output_v1_listener =
{
  xdg_output_v1_handle_logical_position,
  xdg_output_v1_handle_logical_size,
  xdg_output_v1_handle_done,
  xdg_output_v1_handle_name,
  xdg_output_v1_handle_description,
};


static void
wlr_output_power_handle_mode(void *data,
                             struct zwlr_output_power_v1 *output_power,
                             enum zwlr_output_power_v1_mode mode)
{
  PhoshMonitor *self = data;
  PhoshMonitorPowerSaveMode m;

  g_return_if_fail (PHOSH_IS_MONITOR (self));

  switch (mode) {
  case ZWLR_OUTPUT_POWER_V1_MODE_OFF:
    g_debug ("Monitor %s disabled", self->name);
    m = PHOSH_MONITOR_POWER_SAVE_MODE_OFF;
    break;
  case ZWLR_OUTPUT_POWER_V1_MODE_ON:
    g_debug ("Monitor %s enabled", self->name);
    m = PHOSH_MONITOR_POWER_SAVE_MODE_ON;
    break;
  default:
    g_return_if_reached ();
  }

  self->power_mode = m;
  g_object_notify_by_pspec (G_OBJECT (self), props[PHOSH_MONITOR_PROP_POWER_MODE]);
}


static void
wlr_output_power_handle_failed(void *data,
                               struct zwlr_output_power_v1 *output_power)
{
  PhoshMonitor *self = PHOSH_MONITOR (data);

  g_return_if_fail (PHOSH_IS_MONITOR (self));
  g_warning("Failed to set output power mode for %s\n", self->name);
}


static const struct zwlr_output_power_v1_listener wlr_output_power_listener_v1 = {
	.mode = wlr_output_power_handle_mode,
	.failed = wlr_output_power_handle_failed,
};


static void
phosh_monitor_set_property (GObject *object,
                          guint property_id,
                          const GValue *value,
                          GParamSpec *pspec)
{
  PhoshMonitor *self = PHOSH_MONITOR (object);

  switch (property_id) {
  case PHOSH_MONITOR_PROP_WL_OUTPUT:
    self->wl_output = g_value_get_pointer (value);
    break;
  default:
    G_OBJECT_WARN_INVALID_PROPERTY_ID (object, property_id, pspec);
    break;
  }
}


static void
phosh_monitor_get_property (GObject *object,
                          guint property_id,
                          GValue *value,
                          GParamSpec *pspec)
{
  PhoshMonitor *self = PHOSH_MONITOR (object);

  switch (property_id) {
  case PHOSH_MONITOR_PROP_WL_OUTPUT:
    g_value_set_pointer (value, self->wl_output);
    break;
  case PHOSH_MONITOR_PROP_POWER_MODE:
    g_value_set_enum (value, self->power_mode);
    break;
  default:
    G_OBJECT_WARN_INVALID_PROPERTY_ID (object, property_id, pspec);
    break;
  }
}


static void
phosh_monitor_dispose (GObject *object)
{
  PhoshMonitor *self = PHOSH_MONITOR (object);

  g_array_free (self->modes, TRUE);
  self->modes = NULL;

  g_clear_pointer (&self->description, g_free);
  g_clear_pointer (&self->vendor, g_free);
  g_clear_pointer (&self->product, g_free);
  g_clear_pointer (&self->name, g_free);
  g_clear_pointer (&self->xdg_output, zxdg_output_v1_destroy);
  g_clear_pointer (&self->wlr_output_power, zwlr_output_power_v1_destroy);

  G_OBJECT_CLASS (phosh_monitor_parent_class)->dispose (object);
}


static void
phosh_monitor_constructed (GObject *object)
{
  PhoshMonitor *self = PHOSH_MONITOR (object);
  struct zwlr_output_power_manager_v1 *zwlr_output_power_manager_v1;

  wl_output_add_listener (self->wl_output, &output_listener, self);

  self->xdg_output =
    zxdg_output_manager_v1_get_xdg_output(phosh_wayland_get_zxdg_output_manager_v1(phosh_wayland_get_default()),
                                          self->wl_output);
  g_return_if_fail (self->xdg_output);
  zxdg_output_v1_add_listener (self->xdg_output, &xdg_output_v1_listener, self);

  zwlr_output_power_manager_v1 = phosh_wayland_get_zwlr_output_power_manager_v1 (
    phosh_wayland_get_default ());

  /* Output power protocol is optional until compositors catched up */
  if (zwlr_output_power_manager_v1) {
    self->wlr_output_power = zwlr_output_power_manager_v1_get_output_power (
      zwlr_output_power_manager_v1, self->wl_output);
    g_return_if_fail (self->wlr_output_power);
    zwlr_output_power_v1_add_listener(self->wlr_output_power, &wlr_output_power_listener_v1, self);
  }
}


static void
phosh_monitor_class_init (PhoshMonitorClass *klass)
{
  GObjectClass *object_class = G_OBJECT_CLASS (klass);

  object_class->constructed = phosh_monitor_constructed;
  object_class->dispose = phosh_monitor_dispose;

  object_class->set_property = phosh_monitor_set_property;
  object_class->get_property = phosh_monitor_get_property;

  props[PHOSH_MONITOR_PROP_WL_OUTPUT] =
    g_param_spec_pointer ("wl-output",
                          "wl-output",
                          "The wayland output associated with this monitor",
                          G_PARAM_READWRITE |
                          G_PARAM_CONSTRUCT_ONLY |
                          G_PARAM_STATIC_STRINGS);
  props[PHOSH_MONITOR_PROP_POWER_MODE] =
    g_param_spec_enum ("power-mode",
                       "power-mode",
                       "The  power save mode for this monitor",
                       PHOSH_TYPE_MONITOR_POWER_SAVE_MODE,
                       PHOSH_MONITOR_POWER_SAVE_MODE_OFF,
                       G_PARAM_READABLE |
                       G_PARAM_STATIC_STRINGS);
  g_object_class_install_properties (object_class, PHOSH_MONITOR_PROP_LAST_PROP, props);

  /**
   * PhoshMonitor::configured:
   * @monitor: The #PhoshMonitor emitting the signal.
   *
   * Emitted whenever a monitor is fully configured (that is it
   * received all configuration data from the various wayland
   * protocols).
   */
  signals[SIGNAL_CONFIGURED] = g_signal_new (
    "configured",
    G_TYPE_FROM_CLASS (klass), G_SIGNAL_RUN_LAST, 0, NULL, NULL,
    NULL, G_TYPE_NONE, 0);
}


static void
phosh_monitor_init (PhoshMonitor *self)
{
  self->modes = g_array_new (FALSE, FALSE, sizeof(PhoshMonitorMode));
  self->power_mode = PHOSH_MONITOR_POWER_SAVE_MODE_OFF;
}


PhoshMonitor *
phosh_monitor_new_from_wl_output (gpointer wl_output)
{
  return g_object_new (PHOSH_TYPE_MONITOR, "wl-output", wl_output, NULL);
}


PhoshMonitorMode *
phosh_monitor_get_current_mode (PhoshMonitor *self)
{
  g_return_val_if_fail (PHOSH_IS_MONITOR (self), NULL);
  g_return_val_if_fail (self->current_mode < self->modes->len, NULL);
  return &g_array_index (self->modes, PhoshMonitorMode, self->current_mode);
}


/**
 * phosh_monitor_is_configured:
 * @self: A #PhoshMonitor
 *
 * Returns: %TRUE if the monitor fully configured (received all
 * state updates from the compositor).
 */
gboolean
phosh_monitor_is_configured (PhoshMonitor *self)
{
  g_return_val_if_fail (PHOSH_IS_MONITOR (self), FALSE);
  return self->wl_output_done && self->xdg_output_done;
}


/**
 * phosh_monitor_is_builtin:
 * @self: A #PhoshMonitor
 *
 * Returns: %TRUE if the monitor built in panel (e.g. laptop panel or
 * phone LCD)
 */
gboolean
phosh_monitor_is_builtin (PhoshMonitor *self)
{
  g_return_val_if_fail (PHOSH_IS_MONITOR (self), FALSE);

  return phosh_monitor_connector_is_builtin (self->conn_type);
}


/**
 * phosh_monitor_is_flipped:
 * @self: A #PhoshMonitor
 *
 * Returns: %TRUE if the monitor's output is flipped
 */
gboolean
phosh_monitor_is_flipped (PhoshMonitor *self)
{
    switch (self->transform) {
    case WL_OUTPUT_TRANSFORM_FLIPPED_90:
    case WL_OUTPUT_TRANSFORM_FLIPPED_270:
    case WL_OUTPUT_TRANSFORM_FLIPPED:
    case WL_OUTPUT_TRANSFORM_FLIPPED_180:
      return TRUE;
    case WL_OUTPUT_TRANSFORM_90:
    case WL_OUTPUT_TRANSFORM_270:
    case WL_OUTPUT_TRANSFORM_NORMAL:
    case WL_OUTPUT_TRANSFORM_180:
      return FALSE;
    default:
      g_assert_not_reached ();
    }
}


/**
 * phosh_monitor_get_transform:
 * @self: A #PhoshMonitor
 *
 * Returns: The monitor's output transform
 */
guint
phosh_monitor_get_transform (PhoshMonitor *self)
{
    switch (self->transform) {
    case WL_OUTPUT_TRANSFORM_90:
      return PHOSH_MONITOR_TRANSFORM_90;
    case WL_OUTPUT_TRANSFORM_FLIPPED_90:
      return PHOSH_MONITOR_TRANSFORM_FLIPPED_90;
    case WL_OUTPUT_TRANSFORM_180:
      return PHOSH_MONITOR_TRANSFORM_180;
    case WL_OUTPUT_TRANSFORM_FLIPPED_180:
      return PHOSH_MONITOR_TRANSFORM_FLIPPED_180;
    case WL_OUTPUT_TRANSFORM_270:
      return PHOSH_MONITOR_TRANSFORM_270;
    case WL_OUTPUT_TRANSFORM_FLIPPED_270:
      return PHOSH_MONITOR_TRANSFORM_FLIPPED_270;
    case WL_OUTPUT_TRANSFORM_NORMAL:
      return PHOSH_MONITOR_TRANSFORM_NORMAL;
    case WL_OUTPUT_TRANSFORM_FLIPPED:
      return PHOSH_MONITOR_TRANSFORM_FLIPPED;
    default:
      g_assert_not_reached ();
    }
}


/**
 * phosh_monitor_set_power_save_mode:
 * @self: A #PhoshMonitor
 * @mode: The #PhoshMonitorPowerSaveMode
 *
 * Sets monitor's power save mode.
 */
void
phosh_monitor_set_power_save_mode (PhoshMonitor *self, PhoshMonitorPowerSaveMode mode)
{
  enum zwlr_output_power_v1_mode wl_mode;

  g_return_if_fail (PHOSH_IS_MONITOR (self));
  g_return_if_fail (phosh_monitor_is_configured (self));
  g_return_if_fail (self->wlr_output_power);

  switch (mode) {
  case PHOSH_MONITOR_POWER_SAVE_MODE_OFF:
    wl_mode = ZWLR_OUTPUT_POWER_V1_MODE_OFF;
    break;
  case PHOSH_MONITOR_POWER_SAVE_MODE_ON:
    wl_mode = ZWLR_OUTPUT_POWER_V1_MODE_ON;
    break;
  default:
    g_return_if_reached ();
  }

  zwlr_output_power_v1_set_mode (self->wlr_output_power, wl_mode);
}

/**
 * phosh_monitor_get_power_save_mode:
 * @self: A #PhoshMonitor
 *
 * Returns: The current power save mode
 */
PhoshMonitorPowerSaveMode
phosh_monitor_get_power_save_mode (PhoshMonitor *self)
{
  return self->power_mode;
}


PhoshMonitorConnectorType
phosh_monitor_connector_type_from_name (const char *name)
{
  if (g_str_has_prefix (name, "LVDS-"))
    return PHOSH_MONITOR_CONNECTOR_TYPE_LVDS;
  else if (g_str_has_prefix (name, "HDMI-A-"))
    return PHOSH_MONITOR_CONNECTOR_TYPE_HDMIA;
  else if (g_str_has_prefix (name, "eDP-"))
    return PHOSH_MONITOR_CONNECTOR_TYPE_eDP;
  else if (g_str_has_prefix (name, "DSI-"))
    return PHOSH_MONITOR_CONNECTOR_TYPE_DSI;
<<<<<<< HEAD
  else if (g_str_has_prefix (name, "HWCOMPOSER-"))
    return PHOSH_MONITOR_CONNECTOR_TYPE_HWC;
=======
  else if (g_str_has_prefix (name, "HEADLESS-"))
    return PHOSH_MONITOR_CONNECTOR_TYPE_VIRTUAL;
  else if (g_str_has_prefix (name, "WL-"))
    return PHOSH_MONITOR_CONNECTOR_TYPE_VIRTUAL;
  else if (g_str_has_prefix (name, "X11-"))
    return PHOSH_MONITOR_CONNECTOR_TYPE_VIRTUAL;
>>>>>>> 63a4808d
  else
    return PHOSH_MONITOR_CONNECTOR_TYPE_Unknown;
}


gboolean
phosh_monitor_connector_is_builtin (PhoshMonitorConnectorType conn_type)
{
  switch (conn_type) {
  case PHOSH_MONITOR_CONNECTOR_TYPE_eDP:
  case PHOSH_MONITOR_CONNECTOR_TYPE_LVDS:
  case PHOSH_MONITOR_CONNECTOR_TYPE_DSI:
  case PHOSH_MONITOR_CONNECTOR_TYPE_HWC:
    return TRUE;
  case PHOSH_MONITOR_CONNECTOR_TYPE_Unknown:
  case PHOSH_MONITOR_CONNECTOR_TYPE_VGA:
  case PHOSH_MONITOR_CONNECTOR_TYPE_DVII:
  case PHOSH_MONITOR_CONNECTOR_TYPE_DVID:
  case PHOSH_MONITOR_CONNECTOR_TYPE_DVIA:
  case PHOSH_MONITOR_CONNECTOR_TYPE_Composite:
  case PHOSH_MONITOR_CONNECTOR_TYPE_SVIDEO:
  case PHOSH_MONITOR_CONNECTOR_TYPE_Component:
  case PHOSH_MONITOR_CONNECTOR_TYPE_9PinDIN:
  case PHOSH_MONITOR_CONNECTOR_TYPE_DisplayPort:
  case PHOSH_MONITOR_CONNECTOR_TYPE_HDMIA:
  case PHOSH_MONITOR_CONNECTOR_TYPE_HDMIB:
  case PHOSH_MONITOR_CONNECTOR_TYPE_TV:
  case PHOSH_MONITOR_CONNECTOR_TYPE_VIRTUAL:
  default:
    return FALSE;
  }
}

struct wl_output*
phosh_monitor_get_wl_output (PhoshMonitor *self)
{
  g_return_val_if_fail (PHOSH_IS_MONITOR (self), NULL);

  return self->wl_output;
}

/**
 * phosh_monitor_get_fractional_scale:
 * @self: The monitor
 *
 * Get the fractinoal scale determined from the output width and the
 * current logical width.
 * Returns: the fractional scale
*/
float
phosh_monitor_get_fractional_scale (PhoshMonitor *self)
{
  float width;
  PhoshMonitorMode *mode;

  g_return_val_if_fail (PHOSH_IS_MONITOR (self), 1.0);
  g_return_val_if_fail (phosh_monitor_is_configured (self), 1.0);

  mode = phosh_monitor_get_current_mode (self);
  g_return_val_if_fail (mode, 1.0);

  switch (self->transform) {
  case PHOSH_MONITOR_TRANSFORM_NORMAL:
  case PHOSH_MONITOR_TRANSFORM_180:
  case PHOSH_MONITOR_TRANSFORM_FLIPPED:
  case PHOSH_MONITOR_TRANSFORM_FLIPPED_180:
    width = self->logical.width;
    break;
  default:
    width = self->logical.height;
  }
  return mode->width / width;
}<|MERGE_RESOLUTION|>--- conflicted
+++ resolved
@@ -568,17 +568,14 @@
     return PHOSH_MONITOR_CONNECTOR_TYPE_eDP;
   else if (g_str_has_prefix (name, "DSI-"))
     return PHOSH_MONITOR_CONNECTOR_TYPE_DSI;
-<<<<<<< HEAD
   else if (g_str_has_prefix (name, "HWCOMPOSER-"))
     return PHOSH_MONITOR_CONNECTOR_TYPE_HWC;
-=======
   else if (g_str_has_prefix (name, "HEADLESS-"))
     return PHOSH_MONITOR_CONNECTOR_TYPE_VIRTUAL;
   else if (g_str_has_prefix (name, "WL-"))
     return PHOSH_MONITOR_CONNECTOR_TYPE_VIRTUAL;
   else if (g_str_has_prefix (name, "X11-"))
     return PHOSH_MONITOR_CONNECTOR_TYPE_VIRTUAL;
->>>>>>> 63a4808d
   else
     return PHOSH_MONITOR_CONNECTOR_TYPE_Unknown;
 }
