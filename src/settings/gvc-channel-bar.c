--- conflicted
+++ resolved
@@ -508,7 +508,6 @@
 }
 
 
-<<<<<<< HEAD
 GtkWidget *
 gvc_channel_bar_new_with_icon (const char *icon_name)
 {
@@ -518,12 +517,13 @@
                        "icon-name", icon_name,
                        NULL);
   return GTK_WIDGET (self);
-=======
+}
+
+
 double
 gvc_channel_bar_get_volume (GvcChannelBar *self)
 {
   g_return_val_if_fail (GVC_IS_CHANNEL_BAR (self), 0.0);
 
   return gtk_adjustment_get_value (self->adjustment);
->>>>>>> f1ad6df1
 }