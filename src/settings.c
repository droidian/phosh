--- conflicted
+++ resolved
@@ -66,22 +66,8 @@
   GtkWidget *box_settings;
   GtkWidget *quick_settings;
   GtkWidget *scale_brightness;
-<<<<<<< HEAD
-  GtkWidget *output_vol_bar;
-  GtkWidget *phone_vol_bar;
-  GtkWidget *media_player;
-
-  /* Output volume control */
-  GvcMixerControl *mixer_control;
-  GvcMixerStream *output_stream;
-  GvcMixerStream *phone_stream;
-  gboolean allow_volume_above_100_percent;
-  gboolean setting_volume;
-  gboolean is_headphone;
-=======
   GtkWidget *media_player;
   PhoshAudioSettings *audio_settings;
->>>>>>> 7ed410b9
 
   /* The area with media widget, notifications */
   GtkWidget *box_bottom_half;
@@ -457,185 +443,13 @@
   g_return_if_fail (PHOSH_IS_AUDIO_SETTINGS (audio_settings));
   media_player = PHOSH_MEDIA_PLAYER (self->media_player);
 
-<<<<<<< HEAD
-  if (g_strcmp0 (port->port, "output-wired_headset") == 0) {
-    is_headphone = TRUE;
-  }
-
-  if (is_headphone == self->is_headphone)
-=======
   if (phosh_audio_settings_get_output_is_headphone (self->audio_settings) ||
       !phosh_media_player_get_is_playable (media_player) ||
       phosh_media_player_get_status (media_player) != PHOSH_MEDIA_PLAYER_STATUS_PLAYING) {
->>>>>>> 7ed410b9
     return;
   }
 
-<<<<<<< HEAD
-  gvc_channel_bar_set_icon_name (GVC_CHANNEL_BAR (self->output_vol_bar), icon);
-}
-
-
-static void
-mixer_control_output_update_cb (GvcMixerControl *mixer, guint id, gpointer data)
-{
-  PhoshSettings *self = PHOSH_SETTINGS (data);
-
-  g_debug ("Audio output updated: %d", id);
-
-  g_return_if_fail (PHOSH_IS_SETTINGS (self));
-
-  if (self->output_stream)
-    g_signal_handlers_disconnect_by_data (self->output_stream, self);
-
-  g_set_object (&self->output_stream,
-                gvc_mixer_control_get_default_sink (self->mixer_control));
-  g_return_if_fail (self->output_stream);
-
-  g_signal_connect_object (self->output_stream,
-                           "notify::volume",
-                           G_CALLBACK (output_stream_notify_volume_cb),
-                           self, 0);
-
-  g_signal_connect_object (self->output_stream,
-                           "notify::is-muted",
-                           G_CALLBACK (output_stream_notify_is_muted_cb),
-                           self, 0);
-
-  g_signal_connect_object (self->output_stream,
-                           "notify::port",
-                           G_CALLBACK (on_output_stream_port_changed),
-                           self, 0);
-  on_output_stream_port_changed (self->output_stream, NULL, self);
-
-  update_output_vol_bar (self);
-}
-
-
-static void
-update_phone_vol_bar (PhoshSettings *self)
-{
-  GtkAdjustment *adj;
-
-  self->setting_volume = TRUE;
-  gvc_channel_bar_set_base_volume (GVC_CHANNEL_BAR (self->phone_vol_bar),
-                                   gvc_mixer_stream_get_base_volume (self->phone_stream));
-  adj = GTK_ADJUSTMENT (gvc_channel_bar_get_adjustment (GVC_CHANNEL_BAR (self->phone_vol_bar)));
-  g_debug ("Adjusting phone volume to %d", gvc_mixer_stream_get_volume (self->phone_stream));
-  gtk_adjustment_set_value (adj, gvc_mixer_stream_get_volume (self->phone_stream));
-  self->setting_volume = FALSE;
-}
-
-
-static void
-phone_stream_notify_is_muted_cb (GvcMixerStream *stream, GParamSpec *pspec, gpointer data)
-{
-  PhoshSettings *self = PHOSH_SETTINGS (data);
-
-  if (!self->setting_volume)
-    update_phone_vol_bar (self);
-}
-
-
-static void
-phone_stream_notify_volume_cb (GvcMixerStream *stream, GParamSpec *pspec, gpointer data)
-{
-  PhoshSettings *self = PHOSH_SETTINGS (data);
-
-  if (!self->setting_volume)
-    update_phone_vol_bar (self);
-}
-
-
-static void
-mixer_control_phone_stream_added_cb (GvcMixerControl *mixer,
-                                     guint           id,
-                                     PhoshSettings   *self)
-{
-  g_debug ("Phone stream added: %d", id);
-
-  g_return_if_fail (PHOSH_IS_SETTINGS (self));
-
-  if (self->phone_stream)
-    /* There can be only one */
-    g_signal_handlers_disconnect_by_data (self->phone_stream, self);
-
-  g_set_object (&self->phone_stream,
-                gvc_mixer_control_lookup_stream_id (self->mixer_control, id));
-  g_return_if_fail (self->phone_stream);
-
-  g_signal_connect_object (self->phone_stream,
-                           "notify::volume",
-                           G_CALLBACK (phone_stream_notify_volume_cb),
-                           self, 0);
-
-  g_signal_connect_object (self->phone_stream,
-                           "notify::is-muted",
-                           G_CALLBACK (phone_stream_notify_is_muted_cb),
-                           self, 0);
-
-  gtk_widget_show (self->phone_vol_bar);
-  update_phone_vol_bar (self);
-}
-
-static void
-mixer_control_phone_stream_removed_cb (GvcMixerControl *mixer,
-                                       guint           id,
-                                       PhoshSettings   *self)
-{
-  g_debug ("Phone stream removed: %d", id);
-
-  g_return_if_fail (PHOSH_IS_SETTINGS (self));
-
-  gtk_widget_hide (self->phone_vol_bar);
-
-  g_signal_handlers_disconnect_by_data (self->phone_stream, self);
-
-  g_clear_object (&self->phone_stream);
-}
-
-static void
-phone_vol_bar_changed_cb (GvcChannelBar *bar, PhoshSettings *self)
-{
-  double volume, rounded;
-  g_autofree char *name = NULL;
-
-  volume = gvc_channel_bar_get_volume (bar);
-  rounded = round (volume);
-
-  g_object_get (self->output_vol_bar, "name", &name, NULL);
-  g_debug ("Setting phone stream volume %lf (rounded: %lf) for bar '%s'", volume, rounded, name);
-
-  g_return_if_fail (self->phone_stream);
-  if (gvc_mixer_stream_set_volume (self->phone_stream, (pa_volume_t) rounded) != FALSE)
-    gvc_mixer_stream_push_volume (self->phone_stream);
-
-  gvc_mixer_stream_change_is_muted (self->output_stream, (int) rounded == 0);
-}
-
-static void
-vol_bar_value_changed_cb (GvcChannelBar *bar, PhoshSettings *self)
-{
-  double volume, rounded;
-  g_autofree char *name = NULL;
-
-  if (!self->output_stream)
-    self->output_stream = g_object_ref (gvc_mixer_control_get_default_sink (self->mixer_control));
-
-  volume = gvc_channel_bar_get_volume (bar);
-  rounded = round (volume);
-
-  g_object_get (self->output_vol_bar, "name", &name, NULL);
-  g_debug ("Setting stream volume %lf (rounded: %lf) for bar '%s'", volume, rounded, name);
-
-  g_return_if_fail (self->output_stream);
-  if (gvc_mixer_stream_set_volume (self->output_stream, (pa_volume_t) rounded) != FALSE)
-    gvc_mixer_stream_push_volume (self->output_stream);
-
-  gvc_mixer_stream_change_is_muted (self->output_stream, (int) rounded == 0);
-=======
   phosh_media_player_toggle_play_pause (media_player);
->>>>>>> 7ed410b9
 }
 
 
@@ -782,57 +596,6 @@
 
 
 static void
-<<<<<<< HEAD
-setup_volume_bar (PhoshSettings *self)
-{
-  self->output_vol_bar = gvc_channel_bar_new ();
-  gtk_widget_set_sensitive (self->output_vol_bar, TRUE);
-  gtk_widget_show (self->output_vol_bar);
-
-  gtk_box_pack_start (GTK_BOX (self->box_sliders), self->output_vol_bar, FALSE, FALSE, 0);
-  gtk_box_reorder_child (GTK_BOX (self->box_sliders), self->output_vol_bar, 2);
-
-  self->phone_vol_bar = gvc_channel_bar_new_with_icon ("call-start-symbolic");
-  gtk_widget_set_sensitive (self->phone_vol_bar, TRUE);
-
-  gtk_box_pack_start (GTK_BOX (self->box_settings), self->phone_vol_bar, FALSE, FALSE, 0);
-  gtk_box_reorder_child (GTK_BOX (self->box_settings), self->phone_vol_bar, 1);
-
-  /* Bind the two channel bars together - when one is shown, the other is hidden automatically */
-  g_object_bind_property (self->phone_vol_bar, "visible",
-                          self->output_vol_bar, "visible",
-                          G_BINDING_INVERT_BOOLEAN);
-
-  self->mixer_control = gvc_mixer_control_new ("Phone Shell Volume Control");
-  g_return_if_fail (self->mixer_control);
-
-  gvc_mixer_control_open (self->mixer_control);
-  g_signal_connect (self->mixer_control,
-                    "active-output-update",
-                    G_CALLBACK (mixer_control_output_update_cb),
-                    self);
-  g_signal_connect (self->mixer_control,
-                    "phone-stream-added",
-                    G_CALLBACK (mixer_control_phone_stream_added_cb),
-                    self);
-  g_signal_connect (self->mixer_control,
-                    "phone-stream-removed",
-                    G_CALLBACK (mixer_control_phone_stream_removed_cb),
-                    self);
-  g_signal_connect (self->phone_vol_bar,
-                    "value-changed",
-                    G_CALLBACK (phone_vol_bar_changed_cb),
-                    self);
-  g_signal_connect (self->output_vol_bar,
-                    "value-changed",
-                    G_CALLBACK (vol_bar_value_changed_cb),
-                    self);
-}
-
-
-static void
-=======
->>>>>>> 7ed410b9
 phosh_settings_constructed (GObject *object)
 {
   PhoshSettings *self = PHOSH_SETTINGS (object);
@@ -877,15 +640,6 @@
 
   brightness_dispose ();
 
-<<<<<<< HEAD
-  g_clear_object (&self->output_stream);
-
-  g_clear_object (&self->phone_stream);
-
-  g_clear_object (&self->phone_vol_bar);
-
-=======
->>>>>>> 7ed410b9
   g_clear_object (&self->torch_manager);
 
   G_OBJECT_CLASS (phosh_settings_parent_class)->dispose (object);
