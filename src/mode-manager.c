/*
 * Copyright (C) 2020 Purism SPC
 *
 * SPDX-License-Identifier: GPL-3.0-or-later
 *
 * Author: Guido Günther <agx@sigxcpu.org>
 */

#define G_LOG_DOMAIN "phosh-mode-manager"

#include "phosh-config.h"

#include "mode-manager.h"
#include "shell.h"
#include "util.h"
#include "dbus/hostname1-dbus.h"

/* HACK: remove this once in stated */
#include "dbus/upower-kbdbacklight-dbus.h"
#define KBDBACKLIGHT_BUS_NAME "org.freedesktop.UPower"
#define KBDBACKLIGHT_OBJECT_PATH "/org/freedesktop/UPower/KbdBacklight"

#define BUS_NAME "org.freedesktop.hostname1"
#define OBJECT_PATH "/org/freedesktop/hostname1"

#define PHOC_KEY_MAXIMIZE "auto-maximize"
#define A11Y_KEY_OSK "screen-keyboard-enabled"
#define WM_KEY_LAYOUT "button-layout"

/**
 * SECTION:mode-manager
 * @short_description: Determines the device mode
 * @Title: PhoshModeManager
 *
 * #PhoshModeManager tracks the device mode and attached hardware.
 */

enum {
  PROP_0,
  PROP_DEVICE_TYPE,
  PROP_HW_FLAGS,
  PROP_MIMICRY,

  PROP_LAST_PROP
};
static GParamSpec *props[PROP_LAST_PROP];

struct _PhoshModeManager {
  PhoshManager                 parent;

  PhoshModeDeviceType          device_type;
  PhoshModeDeviceType          mimicry;
  PhoshModeHwFlags             hw_flags;

  gboolean                     keypad_open;

  PhoshMonitorManager         *monitor_manager;

<<<<<<< HEAD
  PhoshDBusHostname1          *proxy;
=======
  PhoshHostname1DBusHostname1 *proxy;
  PhoshUPowerDBusKbdBacklight *kbdbacklight_proxy; /* TODO: Remove once implemented in stated */
>>>>>>> 01e11945
  GCancellable                *cancel;
  gchar                       *chassis;
  PhoshWaylandSeatCapabilities wl_caps;
};
G_DEFINE_TYPE (PhoshModeManager, phosh_mode_manager, PHOSH_TYPE_MANAGER);


static void
phosh_mode_manager_get_property (GObject    *object,
                                 guint       property_id,
                                 GValue     *value,
                                 GParamSpec *pspec)
{
  PhoshModeManager *self = PHOSH_MODE_MANAGER (object);

  switch (property_id) {
  case PROP_HW_FLAGS:
    g_value_set_flags (value, self->hw_flags);
    break;
  case PROP_DEVICE_TYPE:
    g_value_set_enum (value, self->device_type);
    break;
  case PROP_MIMICRY:
    g_value_set_enum (value, self->mimicry);
    break;
  default:
    G_OBJECT_WARN_INVALID_PROPERTY_ID (object, property_id, pspec);
    break;
  }
}


static gboolean
has_external_display (PhoshModeManager *self)
{
  int n_monitors;
  PhoshMonitor *primary;
  PhoshShell *shell = phosh_shell_get_default ();

  n_monitors = phosh_monitor_manager_get_num_monitors (self->monitor_manager);

  /* We assume only one display can be built in */
  if (n_monitors > 1)
    return TRUE;

  primary = phosh_shell_get_primary_monitor (shell);
  if (primary == NULL)
    return FALSE;

  /* Single monitor is builtin */
  if (phosh_shell_get_builtin_monitor (shell) == primary)
    return FALSE;

  /* Single monitor is virtual (e.g. in automatic tests) */
  if (primary->conn_type == PHOSH_MONITOR_CONNECTOR_TYPE_VIRTUAL)
    return FALSE;

  /* primary display is not built-in */
  return TRUE;
}


static void
update_props (PhoshModeManager *self)
{
  PhoshModeDeviceType device_type, mimicry;
  PhoshModeHwFlags hw;

  /* Self->Chassis type */
  hw = PHOSH_MODE_HW_NONE;
  if (g_strcmp0 (self->chassis, "handset") == 0) {
    device_type = PHOSH_MODE_DEVICE_TYPE_PHONE;
  } else if (g_strcmp0 (self->chassis, "laptop") == 0) {
    device_type = PHOSH_MODE_DEVICE_TYPE_LAPTOP;
    hw |= PHOSH_MODE_HW_KEYBOARD;
  } else if (g_strcmp0 (self->chassis, "desktop") == 0) {
    device_type = PHOSH_MODE_DEVICE_TYPE_DESKTOP;
    hw |= PHOSH_MODE_HW_KEYBOARD;
  } else if (g_strcmp0 (self->chassis, "convertible") == 0) {
    device_type = PHOSH_MODE_DEVICE_TYPE_CONVERTIBLE;
  } else if (g_strcmp0 (self->chassis, "tablet") == 0) {
    device_type = PHOSH_MODE_DEVICE_TYPE_TABLET;
  } else {
    device_type = PHOSH_MODE_DEVICE_TYPE_UNKNOWN;
  }
  mimicry = device_type;

  /* Additional hardware */
  if (has_external_display (self))
    hw |= PHOSH_MODE_HW_EXT_DISPLAY;

  if (self->wl_caps & PHOSH_WAYLAND_SEAT_CAPABILITY_POINTER)
    hw |= PHOSH_MODE_HW_POINTER;

  if (self->keypad_open)
    hw |= PHOSH_MODE_BUILTIN_KEYPAD_OPEN;

  /* Mimicries */
  if (device_type == PHOSH_MODE_DEVICE_TYPE_PHONE &&
      (hw & PHOSH_MODE_DOCKED_PHONE_MASK) == PHOSH_MODE_DOCKED_PHONE_MASK) {
    mimicry = PHOSH_MODE_DEVICE_TYPE_DESKTOP;
  } else if (device_type == PHOSH_MODE_DEVICE_TYPE_TABLET &&
      (hw & PHOSH_MODE_DOCKED_TABLET_MASK) == PHOSH_MODE_DOCKED_TABLET_MASK) {
    mimicry = PHOSH_MODE_DEVICE_TYPE_DESKTOP;
  } else if (device_type == PHOSH_MODE_DEVICE_TYPE_PHONE &&
      (hw & PHOSH_MODE_PHONE_WITH_BUILTIN_KEYBOARD_OPEN_MASK) == PHOSH_MODE_PHONE_WITH_BUILTIN_KEYBOARD_OPEN_MASK) {
    mimicry = PHOSH_MODE_DEVICE_TYPE_DESKTOP;
  }

  g_object_freeze_notify (G_OBJECT (self));

  if (device_type != self->device_type) {
    g_autofree char *name = g_enum_to_string (PHOSH_TYPE_MODE_DEVICE_TYPE, device_type);

    self->device_type = device_type;
    g_debug ("Device type is %s", name);
    g_object_notify_by_pspec (G_OBJECT (self), props[PROP_DEVICE_TYPE]);
  }

  if (mimicry != self->mimicry) {
    g_autofree char *name = g_enum_to_string (PHOSH_TYPE_MODE_DEVICE_TYPE, mimicry);

    self->mimicry = mimicry;
    g_debug ("Mimicry is %s", name);
    g_object_notify_by_pspec (G_OBJECT (self), props[PROP_MIMICRY]);
  }

  if (hw != self->hw_flags) {
    g_autofree char *names = g_flags_to_string (PHOSH_TYPE_MODE_HW_FLAGS, hw);
    self->hw_flags = hw;
    g_debug ("HW flags %s", names);
    g_object_notify_by_pspec (G_OBJECT (self), props[PROP_HW_FLAGS]);
  }

  g_object_thaw_notify (G_OBJECT (self));
}


static void
on_n_monitors_changed (PhoshModeManager *self, GParamSpec *pspec, PhoshMonitorManager *manager)
{
  g_return_if_fail (PHOSH_IS_MODE_MANAGER (self));
  g_return_if_fail (PHOSH_IS_MONITOR_MANAGER (manager));

  update_props (self);
}


static void
on_chassis_changed (PhoshModeManager   *self,
                    GParamSpec         *pspec,
                    PhoshDBusHostname1 *proxy)
{
  const gchar *chassis;

  g_return_if_fail (PHOSH_IS_MODE_MANAGER (self));
  g_return_if_fail (PHOSH_DBUS_IS_HOSTNAME1 (proxy));

  chassis = phosh_dbus_hostname1_get_chassis (self->proxy);

  if (!chassis)
    return;

  g_debug ("Chassis: %s", chassis);
  g_free (self->chassis);
  self->chassis = g_strdup (chassis);
  update_props (self);
}


static void
on_seat_capabilities_changed (PhoshModeManager *self,
                              GParamSpec       *pspec,
                              PhoshWayland     *wl)
{
  g_return_if_fail (PHOSH_IS_MODE_MANAGER (self));
  g_return_if_fail (PHOSH_IS_WAYLAND (wl));

  self->wl_caps = phosh_wayland_get_seat_capabilities (wl);
  update_props (self);
}


static void
on_proxy_new_for_bus_finish (GObject          *source_object,
                             GAsyncResult     *res,
                             PhoshModeManager *self)
{
  g_autoptr (GError) err = NULL;
  PhoshWayland *wl;
  PhoshDBusHostname1 *proxy;

  proxy = phosh_dbus_hostname1_proxy_new_for_bus_finish (res, &err);
  if (proxy == NULL) {
    phosh_async_error_warn (err, "Failed to get hostname1 proxy");
    return;
  }
  g_return_if_fail (PHOSH_IS_MODE_MANAGER (self));
  self->proxy = proxy;

  g_debug ("Hostname1 interface initialized");
  g_signal_connect_object (self->proxy,
                           "notify::chassis",
                           G_CALLBACK (on_chassis_changed),
                           self,
                           G_CONNECT_SWAPPED);
  on_chassis_changed (self, NULL, self->proxy);

  wl = phosh_wayland_get_default ();
  g_signal_connect_object (wl,
                           "notify::seat-capabilities",
                           G_CALLBACK (on_seat_capabilities_changed),
                           self,
                           G_CONNECT_SWAPPED);
  on_seat_capabilities_changed (self, NULL, wl);

  g_signal_connect_object (self->monitor_manager,
                           "notify::n-monitors",
                           G_CALLBACK (on_n_monitors_changed),
                           self,
                           G_CONNECT_SWAPPED);
  /* n_monitors is always updated in update_props () */
}


/* TODO: Remove once implemented in stated */
static void
on_kbdbacklight_proxy_new_for_bus_finish (GObject          *source_object,
                                          GAsyncResult     *res,
                                          PhoshModeManager *self)
{
  g_autoptr (GError) err = NULL;

  g_return_if_fail (PHOSH_IS_MODE_MANAGER (self));

  self->kbdbacklight_proxy = phosh_upower_dbus_kbd_backlight_proxy_new_for_bus_finish (res, &err);

  if (!self->kbdbacklight_proxy) {
    g_warning ("Unable to get upower kbdbacklight proxy: %s", err->message);
    return;
  }

  
}


static void
phosh_mode_manager_idle_init (PhoshManager *manager)
{
  PhoshModeManager *self = PHOSH_MODE_MANAGER (manager);

<<<<<<< HEAD
  phosh_dbus_hostname1_proxy_new_for_bus (G_BUS_TYPE_SYSTEM,
                                          G_DBUS_PROXY_FLAGS_NONE,
                                          BUS_NAME,
                                          OBJECT_PATH,
                                          self->cancel,
                                          (GAsyncReadyCallback) on_proxy_new_for_bus_finish,
                                          self);
=======
  phosh_hostname1_dbus_hostname1_proxy_new_for_bus (G_BUS_TYPE_SYSTEM,
                                                    G_DBUS_PROXY_FLAGS_NONE,
                                                    BUS_NAME,
                                                    OBJECT_PATH,
                                                    self->cancel,
                                                    (GAsyncReadyCallback) on_proxy_new_for_bus_finish,
                                                    self);
  /* TODO: Remove once implemented in stated */
  phosh_upower_dbus_kbd_backlight_proxy_new_for_bus (G_BUS_TYPE_SYSTEM,
                                                    G_DBUS_PROXY_FLAGS_NONE,
                                                    KBDBACKLIGHT_BUS_NAME,
                                                    KBDBACKLIGHT_OBJECT_PATH,
                                                    NULL,
                                                    (GAsyncReadyCallback) on_kbdbacklight_proxy_new_for_bus_finish,
                                                    g_object_ref (self));
}


/* TODO: Remove once implemented in stated */
static void
on_kbdbacklight_set (PhoshUPowerDBusKbdBacklight *kbdbacklight_proxy,
                     GAsyncResult                *res,
                     PhoshModeManager            *self)
{
  g_autoptr (GError) err = NULL;

  if (!phosh_upower_dbus_kbd_backlight_call_set_brightness_finish (kbdbacklight_proxy, res, &err)) {
    g_warning ("Unable to set keyboard brigthness: %s", err->message);
  }

  g_object_unref (self);
>>>>>>> 01e11945
}


static void
update_keypad_state (PhoshModeManager *self,
                     uint32_t state)
{
  PhoshShell *shell = phosh_shell_get_default ();
  PhoshRotationManager *rotation_manager = phosh_shell_get_rotation_manager (shell);

  switch (state) {
  case 0:
    /* Keypad open */
    self->keypad_open = TRUE;
    phosh_rotation_manager_set_mode (rotation_manager, PHOSH_ROTATION_MANAGER_MODE_OFF);
    phosh_rotation_manager_set_transform (rotation_manager, PHOSH_MONITOR_TRANSFORM_270);
    break;
  default:
    /* Keypad closed or switch not available */
    phosh_rotation_manager_set_transform (phosh_shell_get_rotation_manager (shell), PHOSH_MONITOR_TRANSFORM_NORMAL);
    phosh_rotation_manager_set_mode (rotation_manager, PHOSH_ROTATION_MANAGER_MODE_SENSOR);
    self->keypad_open = FALSE;
    break;
  }

  /* TODO: Remove once implemented in stated */
  if (self->kbdbacklight_proxy) {
      phosh_upower_dbus_kbd_backlight_call_set_brightness (self->kbdbacklight_proxy,
                                                          self->keypad_open ? 1 : 0,
                                                          NULL,
                                                          (GAsyncReadyCallback) on_kbdbacklight_set,
                                                          g_object_ref (self));
  }
}

static void
on_switch_event (void *data,
                 struct phosh_private *phosh_private,
                 uint32_t event,
                 uint32_t state)
{
  PhoshModeManager *self = data;

  g_return_if_fail (PHOSH_IS_MODE_MANAGER (self));

  switch (event) {
  case 3: /* KEYPAD_SLIDE */
    update_keypad_state (self, state);
    update_props (self);
    break;
  }
}

static const struct phosh_private_listener phoc_switch_event_listener = {
  on_switch_event,
};

static void
phosh_mode_manager_constructed (GObject *object)
{
  PhoshModeManager *self = PHOSH_MODE_MANAGER (object);

  PhoshWayland *wl = phosh_wayland_get_default();

  G_OBJECT_CLASS (phosh_mode_manager_parent_class)->constructed (object);

  self->monitor_manager = phosh_shell_get_monitor_manager (phosh_shell_get_default ());

  self->keypad_open = FALSE;

  self->kbdbacklight_proxy = NULL; /* TODO: Remove once implemented in stated */

  phosh_private_add_listener (phosh_wayland_get_phosh_private (wl),
                              &phoc_switch_event_listener,
                              self);

}


static void
phosh_mode_manager_dispose (GObject *object)
{
  PhoshModeManager *self = PHOSH_MODE_MANAGER (object);

  g_cancellable_cancel (self->cancel);
  g_clear_object (&self->cancel);

  g_clear_object (&self->proxy);
  g_clear_object (&self->kbdbacklight_proxy); /* TODO: Remove once implemented in stated */

  G_OBJECT_CLASS (phosh_mode_manager_parent_class)->dispose (object);
}


static void
phosh_mode_manager_finalize (GObject *object)
{
  PhoshModeManager *self = PHOSH_MODE_MANAGER (object);

  g_clear_pointer (&self->chassis, g_free);

  G_OBJECT_CLASS (phosh_mode_manager_parent_class)->finalize (object);
}


static void
phosh_mode_manager_class_init (PhoshModeManagerClass *klass)
{
  GObjectClass *object_class = G_OBJECT_CLASS (klass);
  PhoshManagerClass *manager_class = PHOSH_MANAGER_CLASS (klass);

  object_class->constructed = phosh_mode_manager_constructed;
  object_class->dispose = phosh_mode_manager_dispose;
  object_class->finalize = phosh_mode_manager_finalize;
  object_class->get_property = phosh_mode_manager_get_property;

  manager_class->idle_init = phosh_mode_manager_idle_init;

  props[PROP_DEVICE_TYPE] =
    g_param_spec_enum ("device-type",
                       "Device Type",
                       "The device type",
                       PHOSH_TYPE_MODE_DEVICE_TYPE,
                       PHOSH_MODE_DEVICE_TYPE_PHONE,
                       G_PARAM_READABLE |
                       G_PARAM_EXPLICIT_NOTIFY |
                       G_PARAM_STATIC_STRINGS);

  props[PROP_HW_FLAGS] =
    g_param_spec_flags ("hw-flags",
                        "Hardware flags",
                        "Flags for available hardware",
                        PHOSH_TYPE_MODE_HW_FLAGS,
                        PHOSH_MODE_HW_NONE,
                        G_PARAM_READABLE |
                        G_PARAM_EXPLICIT_NOTIFY |
                        G_PARAM_STATIC_STRINGS);

  /**
   * PhoshMode:device-mimicry:
   *
   * What this device plus external hardware should be handled
   * like. E.g. a phone with keyboard and mouse and 2nd screen looks
   * much like a desktop. A touch laptop with removable keyboard can
   * look like a tablet.
   */
  props[PROP_MIMICRY] =
    g_param_spec_enum ("mimicry",
                       "Device Mimicry",
                       "The device mimicry",
                       PHOSH_TYPE_MODE_DEVICE_TYPE,
                       PHOSH_MODE_DEVICE_TYPE_PHONE,
                       G_PARAM_READABLE |
                       G_PARAM_EXPLICIT_NOTIFY |
                       G_PARAM_STATIC_STRINGS);

  g_object_class_install_properties (object_class, PROP_LAST_PROP, props);
}


static void
phosh_mode_manager_init (PhoshModeManager *self)
{
  self->hw_flags = PHOSH_MODE_HW_NONE;
  self->device_type = PHOSH_MODE_DEVICE_TYPE_UNKNOWN;
  self->mimicry = PHOSH_MODE_DEVICE_TYPE_UNKNOWN;
  self->cancel = g_cancellable_new ();
}


PhoshModeManager *
phosh_mode_manager_new (void)
{
  return PHOSH_MODE_MANAGER (g_object_new (PHOSH_TYPE_MODE_MANAGER, NULL));
}


PhoshModeDeviceType
phosh_mode_manager_get_device_type (PhoshModeManager *self)
{
  g_return_val_if_fail (PHOSH_IS_MODE_MANAGER (self), PHOSH_MODE_DEVICE_TYPE_UNKNOWN);

  return self->device_type;
}


PhoshModeDeviceType
phosh_mode_manager_get_mimicry (PhoshModeManager *self)
{
  g_return_val_if_fail (PHOSH_IS_MODE_MANAGER (self), PHOSH_MODE_DEVICE_TYPE_UNKNOWN);

  return self->mimicry;
}<|MERGE_RESOLUTION|>--- conflicted
+++ resolved
@@ -56,12 +56,8 @@
 
   PhoshMonitorManager         *monitor_manager;
 
-<<<<<<< HEAD
   PhoshDBusHostname1          *proxy;
-=======
-  PhoshHostname1DBusHostname1 *proxy;
   PhoshUPowerDBusKbdBacklight *kbdbacklight_proxy; /* TODO: Remove once implemented in stated */
->>>>>>> 01e11945
   GCancellable                *cancel;
   gchar                       *chassis;
   PhoshWaylandSeatCapabilities wl_caps;
@@ -313,7 +309,6 @@
 {
   PhoshModeManager *self = PHOSH_MODE_MANAGER (manager);
 
-<<<<<<< HEAD
   phosh_dbus_hostname1_proxy_new_for_bus (G_BUS_TYPE_SYSTEM,
                                           G_DBUS_PROXY_FLAGS_NONE,
                                           BUS_NAME,
@@ -321,14 +316,7 @@
                                           self->cancel,
                                           (GAsyncReadyCallback) on_proxy_new_for_bus_finish,
                                           self);
-=======
-  phosh_hostname1_dbus_hostname1_proxy_new_for_bus (G_BUS_TYPE_SYSTEM,
-                                                    G_DBUS_PROXY_FLAGS_NONE,
-                                                    BUS_NAME,
-                                                    OBJECT_PATH,
-                                                    self->cancel,
-                                                    (GAsyncReadyCallback) on_proxy_new_for_bus_finish,
-                                                    self);
+
   /* TODO: Remove once implemented in stated */
   phosh_upower_dbus_kbd_backlight_proxy_new_for_bus (G_BUS_TYPE_SYSTEM,
                                                     G_DBUS_PROXY_FLAGS_NONE,
@@ -353,7 +341,6 @@
   }
 
   g_object_unref (self);
->>>>>>> 01e11945
 }
 
 
