dbus_inc = include_directories('.')

# DBus client interfaces
generated_dbus_sources = []
generated_dbus_headers = []

dbus_prefix = 'PhoshDBus'

#
# Protocols where Phosh is the DBus client:
#
dbus_client_protos = [
  # Sorted by xml filename:
  ['iio-sensor-proxy-dbus', 'net.hadess.SensorProxy.xml', 'net.hadess'],
  ['hostname1-dbus', 'org.freedesktop.hostname1.xml', 'org.freedesktop'],
  ['portal-dbus', 'org.freedesktop.impl.portal.xml', 'org.freedesktop'],
  ['login1-manager-dbus', 'org.freedesktop.login1.Manager.xml','org.freedesktop.login1'],
  ['login1-session-dbus', 'org.freedesktop.login1.Session.xml', 'org.freedesktop.login1'],
  ['gsd-color-dbus', 'org.gnome.SettingsDaemon.Color.xml', 'org.gnome.SettingsDaemon'],
  ['gnome-session-dbus', 'org.gnome.SessionManager.xml', 'org.gnome'],
]

#
# Protocols where Phosh is the DBus server:
#
dbus_server_protos = [
  # Sorted by xml filename:
  ['phosh-gnome-shell-dbus','org.gnome.Shell.xml', 'org'],
  ['phosh-display-dbus', 'org.gnome.Mutter.DisplayConfig.xml', 'org.gnome.Mutter'],
  ['phosh-screen-saver-dbus', 'org.gnome.ScreenSaver.xml', 'org.gnome'],
  ['phosh-screenshot-dbus', 'org.gnome.Shell.Screenshot.xml', 'org.gnome.Shell'],
  ['phosh-end-session-dialog-dbus', 'org.gnome.SessionManager.EndSessionDialog.xml','org.gnome.SessionManager'],
  ['phosh-gtk-mountoperation-dbus', 'org.Gtk.MountOperationHandler.xml', 'org.Gtk'],
]

foreach p : dbus_client_protos + dbus_server_protos
  name = p[0]
  xml = p[1]
  prefix = p[2]
  targets = gnome.gdbus_codegen(name, xml,
                                interface_prefix: prefix,
                                namespace: dbus_prefix)
  generated_dbus_sources += targets[0]
  generated_dbus_headers += targets[1]
endforeach

#
# Protocols where Phosh is the DBus client
# TODO: Use `dbus_prefix` as namespace
#
# Geoclue
generated_dbus_sources += gnome.gdbus_codegen('geoclue-manager-dbus',
                                              'org.freedesktop.GeoClue2.Manager.xml',
                                              interface_prefix: 'org.freedesktop.GeoClue2',
                                              namespace: 'PhoshGeoClueDBus')
generated_dbus_sources +=  gnome.gdbus_codegen('phosh-wwan-mm-dbus',
                                               'org.freedesktop.ModemManager1.xml',
                                               namespace: 'Phosh_MM_DBus',
                                               interface_prefix: 'org.freedesktop.ModemManager1',
                                               object_manager: true)
generated_dbus_sources += gnome.gdbus_codegen('calls-dbus',
                                              'org.gnome.Calls.Call.xml',
                                              object_manager: true,
                                              interface_prefix: 'org.gnome',
                                              namespace: 'PhoshCallsDBus')
generated_dbus_sources += gnome.gdbus_codegen('calls-emergency-dbus',
                                              'org.gnome.Calls.EmergencyCalls.xml',
                                              interface_prefix: 'org.gnome.Calls',
                                              namespace: 'Phosh')
# org.gnome.SessionManager.ClientPrivate
generated_dbus_sources += gnome.gdbus_codegen('gnome-session-client-private-dbus',
					      'org.gnome.SessionManager.ClientPrivate.xml',
					      interface_prefix: 'org.gnome.SessionManager',
					      namespace: 'PhoshSessionClientPrivateDBus')
# org.gnome.SessionManager.Presence
generated_dbus_sources += gnome.gdbus_codegen('gnome-session-presence-dbus',
					      'org.gnome.SessionManager.Presence.xml',
					      interface_prefix: 'org.gnome.SessionManager',
					      namespace: 'PhoshSessionPresenceDBus')
# org.gnome.SettingsDaemon.Rfkill
generated_dbus_sources += gnome.gdbus_codegen('gsd-rfkill-dbus',
					      'org.gnome.SettingsDaemon.Rfkill.xml',
					      interface_prefix: 'org.gnome.SettingsDaemon',
					      namespace: 'PhoshRfkillDBus')
# MPris2
generated_dbus_sources += gnome.gdbus_codegen('mpris-dbus',
					      'org.mpris.MediaPlayer2.xml',
					      interface_prefix: 'org.mpris',
					      namespace: 'PhoshMprisDBus')

generated_dbus_sources += gnome.gdbus_codegen('phosh-wwan-ofono-dbus',
                                              'org.ofono.xml',
                                              namespace: 'PhoshOfonoDBus',
                                              interface_prefix: 'org.ofono')

generated_dbus_sources += gnome.gdbus_codegen('phosh-osk0-dbus',
                                              'sm.puri.OSK0.xml',
                                              namespace: 'PhoshOsk0')
#
# Protocols where Phosh is the DBus server
# TODO: Use `dbus_prefix` as namespace
#
generated_dbus_sources += gnome.gdbus_codegen('geoclue-agent-dbus',
                                              'org.freedesktop.GeoClue2.Agent.xml',
                                              interface_prefix: 'org.freedesktop.Agent',
                                              namespace: 'PhoshGeoClueDBus')

generated_dbus_sources += gnome.gdbus_codegen('notify-dbus',
                                              'org.freedesktop.Notifications.xml',
					      interface_prefix: 'org.freedesktop',
					      namespace: 'PhoshNotifyDBus')

generated_dbus_sources += gnome.gdbus_codegen('phosh-idle-dbus',
					      'org.gnome.Mutter.IdleMonitor.xml',
					      interface_prefix: 'org.gnome.Mutter',
					      object_manager: true,
<<<<<<< HEAD
					      namespace: 'PhoshIdleDBus')

generated_dbus_sources += gnome.gdbus_codegen('phosh-screen-saver-dbus',
                                              'org.gnome.ScreenSaver.xml',
					      interface_prefix: 'org.gnome',
					      namespace: dbus_prefix)

generated_dbus_sources += gnome.gdbus_codegen('phosh-screenshot-dbus',
                                              'org.gnome.Shell.Screenshot.xml',
					      interface_prefix: 'org.gnome.Shell',
					      namespace: dbus_prefix)

generated_dbus_sources += gnome.gdbus_codegen('phosh-end-session-dialog-dbus',
                                              'org.gnome.SessionManager.EndSessionDialog.xml',
					      interface_prefix: 'org.gnome.SessionManager',
					      namespace: dbus_prefix)

generated_dbus_sources += gnome.gdbus_codegen('phosh-gtk-mountoperation-dbus',
                                              'org.Gtk.MountOperationHandler.xml',
					      interface_prefix: 'org.Gtk',
					      namespace: dbus_prefix)

# Droidian Flashlightd (org.droidian.Flashlightd)
generated_dbus_sources += gnome.gdbus_codegen('droidian-flashlightd-dbus',
					      'org.droidian.Flashlightd.xml',
					      interface_prefix: 'org.droidian.Flashlightd',
					      namespace: 'DroidianTorchDbus')

dbus_doc_dep = declare_dependency(sources: dbus_doc_targets)
=======
					      namespace: 'PhoshIdleDBus')
>>>>>>> e6ff290d
<|MERGE_RESOLUTION|>--- conflicted
+++ resolved
@@ -114,36 +114,4 @@
 					      'org.gnome.Mutter.IdleMonitor.xml',
 					      interface_prefix: 'org.gnome.Mutter',
 					      object_manager: true,
-<<<<<<< HEAD
-					      namespace: 'PhoshIdleDBus')
-
-generated_dbus_sources += gnome.gdbus_codegen('phosh-screen-saver-dbus',
-                                              'org.gnome.ScreenSaver.xml',
-					      interface_prefix: 'org.gnome',
-					      namespace: dbus_prefix)
-
-generated_dbus_sources += gnome.gdbus_codegen('phosh-screenshot-dbus',
-                                              'org.gnome.Shell.Screenshot.xml',
-					      interface_prefix: 'org.gnome.Shell',
-					      namespace: dbus_prefix)
-
-generated_dbus_sources += gnome.gdbus_codegen('phosh-end-session-dialog-dbus',
-                                              'org.gnome.SessionManager.EndSessionDialog.xml',
-					      interface_prefix: 'org.gnome.SessionManager',
-					      namespace: dbus_prefix)
-
-generated_dbus_sources += gnome.gdbus_codegen('phosh-gtk-mountoperation-dbus',
-                                              'org.Gtk.MountOperationHandler.xml',
-					      interface_prefix: 'org.Gtk',
-					      namespace: dbus_prefix)
-
-# Droidian Flashlightd (org.droidian.Flashlightd)
-generated_dbus_sources += gnome.gdbus_codegen('droidian-flashlightd-dbus',
-					      'org.droidian.Flashlightd.xml',
-					      interface_prefix: 'org.droidian.Flashlightd',
-					      namespace: 'DroidianTorchDbus')
-
-dbus_doc_dep = declare_dependency(sources: dbus_doc_targets)
-=======
-					      namespace: 'PhoshIdleDBus')
->>>>>>> e6ff290d
+					      namespace: 'PhoshIdleDBus')