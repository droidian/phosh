# DBus client interfaces
generated_dbus_sources = []

dbus_prefix = 'PhoshDBus'

# iio-sensor-proxy
generated_dbus_sources += gnome.gdbus_codegen('iio-sensor-proxy-dbus',
					      'net.hadess.SensorProxy.xml',
					      interface_prefix: 'net.hadess',
					      namespace: dbus_prefix)
# Geoclue
generated_dbus_sources += gnome.gdbus_codegen('geoclue-manager-dbus',
                                              'org.freedesktop.GeoClue2.Manager.xml',
                                              interface_prefix: 'org.freedesktop.GeoClue2',
                                              namespace: 'PhoshGeoClueDBus')
# org.freedesktop.hostname1
generated_dbus_sources += gnome.gdbus_codegen('hostname1-dbus',
					      'org.freedesktop.hostname1.xml',
					      interface_prefix: 'org.freedesktop',
					      namespace: dbus_prefix)
# org.freedesktop.impl.portal
generated_dbus_sources += gnome.gdbus_codegen('portal-dbus',
					      'org.freedesktop.impl.portal.xml',
					      interface_prefix: 'org.freedesktop',
					      namespace: dbus_prefix)
# org.freedesktop.login1.Session
generated_dbus_sources += gnome.gdbus_codegen('login1-session-dbus',
					      'org.freedesktop.login1.Session.xml',
					      interface_prefix: 'org.freedesktop.login1',
					      namespace: dbus_prefix)
# org.freedesktop.login1.Manager
generated_dbus_sources += gnome.gdbus_codegen('login1-manager-dbus',
					      'org.freedesktop.login1.Manager.xml',
					      interface_prefix: 'org.freedesktop.login1',
					      namespace: 'PhoshLogin1ManagerDBus')

generated_dbus_sources +=  gnome.gdbus_codegen('phosh-wwan-mm-dbus',
                                               'org.freedesktop.ModemManager1.xml',
                                               namespace: 'Phosh_MM_DBus',
                                               interface_prefix: 'org.freedesktop.ModemManager1',
                                               object_manager: true)
generated_dbus_sources += gnome.gdbus_codegen('calls-dbus',
                                              'org.gnome.Calls.Call.xml',
                                              object_manager: true,
                                              interface_prefix: 'org.gnome',
                                              namespace: 'PhoshCallsDBus')

# org.gnome.SessionManager
generated_dbus_sources += gnome.gdbus_codegen('gnome-session-dbus',
					      'org.gnome.SessionManager.xml',
					      interface_prefix: 'org.gnome',
					      namespace: 'PhoshSessionDBus')
# org.gnome.SessionManager.ClientPrivate
generated_dbus_sources += gnome.gdbus_codegen('gnome-session-client-private-dbus',
					      'org.gnome.SessionManager.ClientPrivate.xml',
					      interface_prefix: 'org.gnome.SessionManager',
					      namespace: 'PhoshSessionClientPrivateDBus')
# org.gnome.SessionManager.Presence
generated_dbus_sources += gnome.gdbus_codegen('gnome-session-presence-dbus',
					      'org.gnome.SessionManager.Presence.xml',
					      interface_prefix: 'org.gnome.SessionManager',
					      namespace: 'PhoshSessionPresenceDBus')
# org.gnome.SettingsDaemon.Rfkill
generated_dbus_sources += gnome.gdbus_codegen('gsd-rfkill-dbus',
					      'org.gnome.SettingsDaemon.Rfkill.xml',
					      interface_prefix: 'org.gnome.SettingsDaemon',
					      namespace: 'PhoshRfkillDBus')
# MPris2
generated_dbus_sources += gnome.gdbus_codegen('mpris-dbus',
					      'org.mpris.MediaPlayer2.xml',
					      interface_prefix: 'org.mpris',
					      namespace: 'PhoshMprisDBus')

generated_dbus_sources += gnome.gdbus_codegen('phosh-wwan-ofono-dbus',
                                              'org.ofono.xml',
                                              namespace: 'PhoshOfonoDBus',
                                              interface_prefix: 'org.ofono')

generated_dbus_sources += gnome.gdbus_codegen('phosh-osk0-dbus',
                                              'sm.puri.OSK0.xml',
                                              namespace: 'PhoshOsk0')

# DBus server protocols
generated_dbus_sources += gnome.gdbus_codegen('geoclue-agent-dbus',
                                              'org.freedesktop.GeoClue2.Agent.xml',
                                              interface_prefix: 'org.freedesktop.Agent',
                                              namespace: 'PhoshGeoClueDBus')

generated_dbus_sources += gnome.gdbus_codegen('notify-dbus',
                                              'org.freedesktop.Notifications.xml',
					      interface_prefix: 'org.freedesktop',
					      namespace: 'PhoshNotifyDBus')

generated_dbus_sources += gnome.gdbus_codegen('phosh-gnome-shell-dbus',
					      'org.gnome.Shell.xml',
					      interface_prefix: 'org.gnome',
					      namespace: 'PhoshGnomeShellDBus')

generated_dbus_sources += gnome.gdbus_codegen('phosh-display-dbus',
                                              'org.gnome.Mutter.DisplayConfig.xml',
                                              interface_prefix: 'org.gnome.Mutter',
                                              namespace: dbus_prefix)

generated_dbus_sources += gnome.gdbus_codegen('phosh-idle-dbus',
					      'org.gnome.Mutter.IdleMonitor.xml',
					      interface_prefix: 'org.gnome.Mutter',
					      object_manager: true,
					      namespace: 'PhoshIdleDBus')

generated_dbus_sources += gnome.gdbus_codegen('phosh-screen-saver-dbus',
                                              'org.gnome.ScreenSaver.xml',
					      interface_prefix: 'org.gnome',
					      namespace: 'PhoshScreenSaverDBus')

generated_dbus_sources += gnome.gdbus_codegen('phosh-screenshot-dbus',
                                              'org.gnome.Shell.Screenshot.xml',
					      interface_prefix: 'org.gnome.Shell',
					      namespace: dbus_prefix)

generated_dbus_sources += gnome.gdbus_codegen('phosh-end-session-dialog-dbus',
                                              'org.gnome.SessionManager.EndSessionDialog.xml',
					      interface_prefix: 'org.gnome.SessionManager',
					      namespace: dbus_prefix)

generated_dbus_sources += gnome.gdbus_codegen('phosh-gtk-mountoperation-dbus',
                                              'org.Gtk.MountOperationHandler.xml',
					      interface_prefix: 'org.Gtk',
					      namespace: dbus_prefix)

# Droidian Flashlightd (org.droidian.Flashlightd)
generated_dbus_sources += gnome.gdbus_codegen('droidian-flashlightd-dbus',
					      'org.droidian.Flashlightd.xml',
					      interface_prefix: 'org.droidian.Flashlightd',
<<<<<<< HEAD
					      namespace: 'DroidianTorchDbus')
=======
					      namespace: 'DroidianTorchDbus')

# org.freedesktop.UPower.KbdBacklight.xml
generated_dbus_sources += gnome.gdbus_codegen('upower-kbdbacklight-dbus',
                                              'org.freedesktop.UPower.KbdBacklight.xml',
                                              interface_prefix: 'org.freedesktop.UPower',
                                              namespace: 'PhoshUPowerDBus')
>>>>>>> 01e11945
<|MERGE_RESOLUTION|>--- conflicted
+++ resolved
@@ -131,14 +131,10 @@
 generated_dbus_sources += gnome.gdbus_codegen('droidian-flashlightd-dbus',
 					      'org.droidian.Flashlightd.xml',
 					      interface_prefix: 'org.droidian.Flashlightd',
-<<<<<<< HEAD
-					      namespace: 'DroidianTorchDbus')
-=======
 					      namespace: 'DroidianTorchDbus')
 
 # org.freedesktop.UPower.KbdBacklight.xml
 generated_dbus_sources += gnome.gdbus_codegen('upower-kbdbacklight-dbus',
                                               'org.freedesktop.UPower.KbdBacklight.xml',
                                               interface_prefix: 'org.freedesktop.UPower',
-                                              namespace: 'PhoshUPowerDBus')
->>>>>>> 01e11945
+                                              namespace: 'PhoshUPowerDBus')