dbus_inc = include_directories('.')

# DBus client interfaces
generated_dbus_sources = []
dbus_doc_targets = []

dbus_prefix = 'PhoshDBus'

# iio-sensor-proxy
generated_dbus_sources += gnome.gdbus_codegen('iio-sensor-proxy-dbus',
					      'net.hadess.SensorProxy.xml',
					      interface_prefix: 'net.hadess',
					      namespace: dbus_prefix)
# Geoclue
generated_dbus_sources += gnome.gdbus_codegen('geoclue-manager-dbus',
                                              'org.freedesktop.GeoClue2.Manager.xml',
                                              interface_prefix: 'org.freedesktop.GeoClue2',
                                              namespace: 'PhoshGeoClueDBus')
# org.freedesktop.hostname1
generated_dbus_sources += gnome.gdbus_codegen('hostname1-dbus',
					      'org.freedesktop.hostname1.xml',
					      interface_prefix: 'org.freedesktop',
					      namespace: dbus_prefix)
# org.freedesktop.impl.portal
generated_dbus_sources += gnome.gdbus_codegen('portal-dbus',
					      'org.freedesktop.impl.portal.xml',
					      interface_prefix: 'org.freedesktop',
					      namespace: dbus_prefix)
# org.freedesktop.login1.Session
generated_dbus_sources += gnome.gdbus_codegen('login1-session-dbus',
					      'org.freedesktop.login1.Session.xml',
					      interface_prefix: 'org.freedesktop.login1',
					      namespace: dbus_prefix)
# org.freedesktop.login1.Manager
generated_dbus_sources += gnome.gdbus_codegen('login1-manager-dbus',
					      'org.freedesktop.login1.Manager.xml',
					      interface_prefix: 'org.freedesktop.login1',
					      namespace: dbus_prefix)

generated_dbus_sources +=  gnome.gdbus_codegen('phosh-wwan-mm-dbus',
                                               'org.freedesktop.ModemManager1.xml',
                                               namespace: 'Phosh_MM_DBus',
                                               interface_prefix: 'org.freedesktop.ModemManager1',
                                               object_manager: true)
generated_dbus_sources += gnome.gdbus_codegen('calls-dbus',
                                              'org.gnome.Calls.Call.xml',
                                              object_manager: true,
                                              interface_prefix: 'org.gnome',
                                              namespace: 'PhoshCallsDBus')

# org.gnome.SessionManager
generated_dbus_sources += gnome.gdbus_codegen('gnome-session-dbus',
					      'org.gnome.SessionManager.xml',
					      interface_prefix: 'org.gnome',
					      namespace: 'PhoshSessionDBus')
# org.gnome.SessionManager.ClientPrivate
generated_dbus_sources += gnome.gdbus_codegen('gnome-session-client-private-dbus',
					      'org.gnome.SessionManager.ClientPrivate.xml',
					      interface_prefix: 'org.gnome.SessionManager',
					      namespace: 'PhoshSessionClientPrivateDBus')
# org.gnome.SessionManager.Presence
generated_dbus_sources += gnome.gdbus_codegen('gnome-session-presence-dbus',
					      'org.gnome.SessionManager.Presence.xml',
					      interface_prefix: 'org.gnome.SessionManager',
					      namespace: 'PhoshSessionPresenceDBus')
# org.gnome.SettingsDaemon.Rfkill
generated_dbus_sources += gnome.gdbus_codegen('gsd-rfkill-dbus',
					      'org.gnome.SettingsDaemon.Rfkill.xml',
					      interface_prefix: 'org.gnome.SettingsDaemon',
					      namespace: 'PhoshRfkillDBus')
# MPris2
generated_dbus_sources += gnome.gdbus_codegen('mpris-dbus',
					      'org.mpris.MediaPlayer2.xml',
					      interface_prefix: 'org.mpris',
					      namespace: 'PhoshMprisDBus')

generated_dbus_sources += gnome.gdbus_codegen('phosh-wwan-ofono-dbus',
                                              'org.ofono.xml',
                                              namespace: 'PhoshOfonoDBus',
                                              interface_prefix: 'org.ofono')

sm_puri_OSK0_deps = gnome.gdbus_codegen('phosh-osk0-dbus',
                                        'sm.puri.OSK0.xml',
					docbook: 'phosh-dbus',
                                        namespace: 'PhoshOsk0')
generated_dbus_sources += sm_puri_OSK0_deps
dbus_doc_targets += sm_puri_OSK0_deps[2]

# DBus server protocols
generated_dbus_sources += gnome.gdbus_codegen('geoclue-agent-dbus',
                                              'org.freedesktop.GeoClue2.Agent.xml',
                                              interface_prefix: 'org.freedesktop.Agent',
                                              namespace: 'PhoshGeoClueDBus')

generated_dbus_sources += gnome.gdbus_codegen('notify-dbus',
                                              'org.freedesktop.Notifications.xml',
					      interface_prefix: 'org.freedesktop',
					      namespace: 'PhoshNotifyDBus')

generated_dbus_sources += gnome.gdbus_codegen('phosh-gnome-shell-dbus',
					      'org.gnome.Shell.xml',
					      interface_prefix: 'org.gnome',
					      namespace: 'PhoshGnomeShellDBus')

generated_dbus_sources += gnome.gdbus_codegen('phosh-display-dbus',
                                              'org.gnome.Mutter.DisplayConfig.xml',
                                              interface_prefix: 'org.gnome.Mutter',
                                              namespace: dbus_prefix)

generated_dbus_sources += gnome.gdbus_codegen('phosh-idle-dbus',
					      'org.gnome.Mutter.IdleMonitor.xml',
					      interface_prefix: 'org.gnome.Mutter',
					      object_manager: true,
					      namespace: 'PhoshIdleDBus')

generated_dbus_sources += gnome.gdbus_codegen('phosh-screen-saver-dbus',
                                              'org.gnome.ScreenSaver.xml',
					      interface_prefix: 'org.gnome',
					      namespace: dbus_prefix)

generated_dbus_sources += gnome.gdbus_codegen('phosh-screenshot-dbus',
                                              'org.gnome.Shell.Screenshot.xml',
					      interface_prefix: 'org.gnome.Shell',
					      namespace: dbus_prefix)

generated_dbus_sources += gnome.gdbus_codegen('phosh-end-session-dialog-dbus',
                                              'org.gnome.SessionManager.EndSessionDialog.xml',
					      interface_prefix: 'org.gnome.SessionManager',
					      namespace: dbus_prefix)

generated_dbus_sources += gnome.gdbus_codegen('phosh-gtk-mountoperation-dbus',
                                              'org.Gtk.MountOperationHandler.xml',
					      interface_prefix: 'org.Gtk',
					      namespace: dbus_prefix)

<<<<<<< HEAD
# Droidian Flashlightd (org.droidian.Flashlightd)
generated_dbus_sources += gnome.gdbus_codegen('droidian-flashlightd-dbus',
					      'org.droidian.Flashlightd.xml',
					      interface_prefix: 'org.droidian.Flashlightd',
					      namespace: 'DroidianTorchDbus')
=======
dbus_doc_dep = declare_dependency(sources: dbus_doc_targets)
>>>>>>> e21ab0dd
<|MERGE_RESOLUTION|>--- conflicted
+++ resolved
@@ -133,12 +133,10 @@
 					      interface_prefix: 'org.Gtk',
 					      namespace: dbus_prefix)
 
-<<<<<<< HEAD
 # Droidian Flashlightd (org.droidian.Flashlightd)
 generated_dbus_sources += gnome.gdbus_codegen('droidian-flashlightd-dbus',
 					      'org.droidian.Flashlightd.xml',
 					      interface_prefix: 'org.droidian.Flashlightd',
 					      namespace: 'DroidianTorchDbus')
-=======
-dbus_doc_dep = declare_dependency(sources: dbus_doc_targets)
->>>>>>> e21ab0dd
+
+dbus_doc_dep = declare_dependency(sources: dbus_doc_targets)