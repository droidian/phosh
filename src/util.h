/*
 * Copyright (C) 2018 Purism SPC
 *
 * SPDX-License-Identifier: GPL-3.0-or-later
 *
 * Author: Guido Günther <agx@sigxcpu.org>
 */
#pragma once

#include <gtk/gtk.h>
#include <wayland-client-protocol.h>

#define STR_IS_NULL_OR_EMPTY(x) ((x) == NULL || (x)[0] == '\0')

#define phosh_async_error_warn(err, ...) \
  phosh_error_warnv (G_LOG_DOMAIN, err, G_IO_ERROR, G_IO_ERROR_CANCELLED, __VA_ARGS__)

#define phosh_dbus_service_error_warn(err, ...) \
  phosh_error_warnv (G_LOG_DOMAIN, err, G_IO_ERROR, G_IO_ERROR_NOT_FOUND, __VA_ARGS__)

void     phosh_cp_widget_destroy (void *widget);
char    *phosh_fix_app_id (const char *app_id);
gchar   *phosh_munge_app_id (const gchar *app_id);
gboolean phosh_find_systemd_session (char **session_id);
<<<<<<< HEAD
void     phosh_convert_buffer (void *data, enum wl_shm_format format, guint width, guint height, guint stride);
=======
gboolean phosh_error_warnv (const char  *log_domain,
                            GError      *err,
                            GQuark       domain,
                            int          code,
                            const gchar *fmt,
                            ...) G_GNUC_PRINTF(5, 6);
>>>>>>> 22d86963
<|MERGE_RESOLUTION|>--- conflicted
+++ resolved
@@ -22,13 +22,10 @@
 char    *phosh_fix_app_id (const char *app_id);
 gchar   *phosh_munge_app_id (const gchar *app_id);
 gboolean phosh_find_systemd_session (char **session_id);
-<<<<<<< HEAD
 void     phosh_convert_buffer (void *data, enum wl_shm_format format, guint width, guint height, guint stride);
-=======
 gboolean phosh_error_warnv (const char  *log_domain,
                             GError      *err,
                             GQuark       domain,
                             int          code,
                             const gchar *fmt,
-                            ...) G_GNUC_PRINTF(5, 6);
->>>>>>> 22d86963
+                            ...) G_GNUC_PRINTF(5, 6);