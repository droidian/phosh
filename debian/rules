#!/usr/bin/make -f

export DEB_BUILD_MAINT_OPTIONS = hardening=+all

CONFIGURE_OPTS=--wrap-mode=default

ifeq ($(filter nodoc,$(DEB_BUILD_PROFILES)),)
  CONFIGURE_OPTS+=-Dgtk_doc=true -Dman=true
else
  CONFIGURE_OPTS+=-Dgtk_doc=false -Dman=false
endif

ifeq ($(filter nocheck,$(DEB_BUILD_OPTIONS)),)
  CONFIGURE_OPTS+=-Dtests=true
else
  CONFIGURE_OPTS+=-Dtests=false
endif

<<<<<<< HEAD
# Droidian specific
CONFIGURE_OPTS+=--force-fallback-for=gvc
=======
ifeq ($(filter pkg.phosh.nolib,$(DEB_BUILD_OPTIONS)),)
  CONFIGURE_OPTS+=-Dbindings-lib=true
else
  CONFIGURE_OPTS+=-Dbindings-lib=false
endif
>>>>>>> d706ede2

%:
	dh $@

override_dh_auto_configure:
	dh_auto_configure -- $(CONFIGURE_OPTS)

override_dh_auto_install:
	set -e; for script in postinst postrm triggers; do \
                sed -e"s/#MULTIARCH#/$(DEB_HOST_MULTIARCH)/g" \
                    -e"s/#ARCH#/$(DEB_HOST_ARCH)/g" \
                    debian/phosh.$$script.in \
                    > debian/phosh.$$script ; \
        done
	dh_auto_install

override_dh_installsystemd:
	rm -f debian/phosh.service
	cp data/phosh.service debian/phosh.service
	dh_installsystemd --no-start --no-enable --no-restart-on-upgrade --no-restart-after-upgrade

override_dh_auto_test:<|MERGE_RESOLUTION|>--- conflicted
+++ resolved
@@ -16,16 +16,14 @@
   CONFIGURE_OPTS+=-Dtests=false
 endif
 
-<<<<<<< HEAD
 # Droidian specific
 CONFIGURE_OPTS+=--force-fallback-for=gvc
-=======
+
 ifeq ($(filter pkg.phosh.nolib,$(DEB_BUILD_OPTIONS)),)
   CONFIGURE_OPTS+=-Dbindings-lib=true
 else
   CONFIGURE_OPTS+=-Dbindings-lib=false
 endif
->>>>>>> d706ede2
 
 %:
 	dh $@
