Source: phosh
Section: x11
Priority: optional
Maintainer: Guido Günther <agx@sigxcpu.org>
Build-Depends:
 debhelper-compat (= 13),
 gtk-doc-tools <!nodoc>,
 libcallaudio-dev,
 libsecret-1-dev,
 libsystemd-dev,
 libfeedback-dev,
 libfribidi-dev,
 libgcr-3-dev,
 libglib2.0-doc <!nodoc>,
 libgnome-desktop-3-dev,
 libgtk-3-dev,
 libgtk-3-doc <!nodoc>,
 libgudev-1.0-dev,
 libhandy-1-dev (>= 1.1.90),
 libnm-dev,
 libpam0g-dev,
 libpolkit-agent-1-dev,
 libpulse-dev,
 libupower-glib-dev,
 libwayland-dev,
<<<<<<< HEAD
 linux-libc-dev,
=======
 libxml2-utils,
 linux-libc-dev (>= 5.12) [arm64],
>>>>>>> 5fe9aea7
 meson,
 pandoc <!nodoc>,
# to run the tests
 at-spi2-core <!nocheck>,
 dbus-x11 <!nocheck>,
 gnome-settings-daemon-common <!nocheck>,
 gnome-shell-common <!nocheck>,
 gnome-themes-extra-data <!nocheck>,
 gsettings-desktop-schemas <!nocheck>,
 librsvg2-common <!nocheck>,
 phoc <!nocheck>,
 xauth <!nocheck>,
 xvfb <!nocheck>,
 xwayland <!nocheck>,
Standards-Version: 4.1.3
Homepage: https://gitlab.gnome.org/World/Phosh/phosh/
Rules-Requires-Root: no

Package: phosh
Architecture: any
Depends:
 ${misc:Depends},
 ${shlibs:Depends},
 fonts-lato,
 gnome-shell-common,
 gsettings-desktop-schemas,
 phoc (>= 0.21.0),
Recommends:
 feedbackd,
 fonts-cantarell,
 gnome-session-bin,
 gnome-session-common,
 gnome-settings-daemon,
 iio-sensor-proxy,
 librsvg2-common,
 phosh-mobile-tweaks,
 squeekboard | phosh-osk-stub,
Provides:
 notification-daemon,
 polkit-1-auth-agent,
Breaks:
 gnome-calls (<< 0.3.4-1+droidian1),
Description: Pure Wayland shell for mobile devices
 Phosh is a graphical shell for Wayland compositors speaking the layer-surface
 protocol and aimed at mobile devices like smart phones and tablets using touch
 based inputs and small screens.
 .
 It's part of the Phosh Mobile Environment based on GNOME/GTK. For the full
 stack see the phosh-full and phosh-core metapackages.

Package: phosh-doc
Architecture: all
Section: doc
Build-Profiles: <!nodoc>
Depends:
 ${misc:Depends},
Description: Pure Wayland shell for mobile devices - development documentation
 Phosh is a graphical shell for Wayland compositors speaking the layer-surface
 protocol and aimed at mobile devices like smart phones and tablets using touch
 based inputs and small screens.
 .
 This package contains the development documentation.

Package: phosh-mobile-tweaks
Architecture: all
Depends:
 ${misc:Depends},
 dconf-gsettings-backend | gsettings-backend,
Description: Pure Wayland shell for mobile devices - GSettings tweaks
 Phosh is a graphical shell for Wayland compositors speaking the layer-surface
 protocol and aimed at mobile devices like smart phones and tablets using touch
 based inputs and small screens.
 .
 This package contains settings to improve behaviour on mobile devices.

Package: phosh-plugins
Architecture: any
Depends:
 ${misc:Depends},
 ${shlibs:Depends},
 gsettings-desktop-schemas,
 phoc (>= 0.13.1),
Description: Pure Wayland shell for mobile devices - Plugins
 Phosh is a graphical shell for Wayland compositors speaking the layer-surface
 protocol and aimed at mobile devices like smart phones and tablets using touch
 based inputs and small screens.
 .
 This package contains additional plugins.<|MERGE_RESOLUTION|>--- conflicted
+++ resolved
@@ -23,12 +23,8 @@
  libpulse-dev,
  libupower-glib-dev,
  libwayland-dev,
-<<<<<<< HEAD
- linux-libc-dev,
-=======
  libxml2-utils,
  linux-libc-dev (>= 5.12) [arm64],
->>>>>>> 5fe9aea7
  meson,
  pandoc <!nodoc>,
 # to run the tests
