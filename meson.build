--- conflicted
+++ resolved
@@ -1,11 +1,6 @@
 project('phosh', 'c',
-<<<<<<< HEAD
-          version: '0.25.2',
-          license: 'GPLv3+',
-=======
           version: '0.26.0',
           license: 'GPL-3.0-or-later',
->>>>>>> 30a36e88
     meson_version: '>= 0.54.0',
   default_options: [ 'warning_level=1', 'buildtype=debugoptimized', 'c_std=gnu11' ],
 )
